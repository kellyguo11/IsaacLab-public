--- conflicted
+++ resolved
@@ -132,8 +132,6 @@
     """
     # read executable name
     python_exe = sys.executable.replace("\\", "/")
-<<<<<<< HEAD
-=======
 
     # We make an exception for replacing the default interpreter if the
     # path (/kit/python/bin/python3) indicates that we are using a local/container
@@ -142,7 +140,6 @@
     # (among other envars) that we need for all of our dependencies to be accessible.
     if "kit/python/bin/python3" in python_exe:
         return isaaclab_settings
->>>>>>> 87f4bd68
     # replace the default python interpreter in the Isaac Lab settings file with the path to the
     # python interpreter in the Isaac Lab directory
     isaaclab_settings = re.sub(
