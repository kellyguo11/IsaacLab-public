--- conflicted
+++ resolved
@@ -215,10 +215,7 @@
 # Enable Vulkan - avoids torch+cu12 error on windows
 app.vulkan = true
 
-<<<<<<< HEAD
-=======
 # disable replicator orchestrator for better runtime perf
->>>>>>> 6cf09289
 exts."omni.replicator.core".Orchestrator.enabled = false
 
 # Basic Kit App
