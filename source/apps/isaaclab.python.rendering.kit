##
# Adapted from: https://github.com/NVIDIA-Omniverse/OmniIsaacGymEnvs/blob/main/apps/omni.isaac.sim.python.gym.camera.kit
#
# This app file designed specifically towards vision-based RL tasks. It provides necessary settings to enable
# multiple cameras to be rendered each frame. Additional settings are also applied to increase performance when
# rendering cameras across multiple environments.
##

[package]
title = "Isaac Lab Python Camera"
description = "An app for running Isaac Lab with rendering enabled"
version = "1.1.0"

# That makes it browsable in UI with "experience" filter
keywords = ["experience", "app", "isaaclab", "python", "camera", "minimal"]

[dependencies]
# Isaac Lab minimal app
"isaaclab.python" = {}

# PhysX
"omni.kit.property.physx" = {}

# Rendering
"omni.kit.material.library" = {}

[settings]

# Revert to old render product behavior
exts."omni.kit.hydra_texture".renderProduct.path.prefix = "RenderProduct_"

# Basic Kit App
################################
# Note: This path was adapted to be respective to the kit-exe file location
app.versionFile = "${exe-path}/VERSION"
app.folder = "${exe-path}/"
app.name = "Isaac-Sim"
app.version = "4.1.0"

# set the default ros bridge to disable on startup
isaac.startup.ros_bridge_extension = ""

# Flags for better rendering performance
rtx.translucency.enabled = false
rtx.reflections.enabled = false
rtx.indirectDiffuse.enabled = false
rtx.transient.dlssg.enabled = false
rtx.directLighting.sampledLighting.enabled = true
rtx.directLighting.sampledLighting.samplesPerPixel = 1
rtx.sceneDb.ambientLightIntensity = 1.0
# rtx.shadows.enabled = false

# Avoids replicator warning
rtx.pathtracing.maxSamplesPerLaunch = 1000000

# Disable present thread to improve performance
exts."omni.renderer.core".present.enabled=false

# Disabling these settings reduces renderer VRAM usage and improves rendering performance, but at some quality cost
rtx.raytracing.cached.enabled = false
rtx.ambientOcclusion.enabled = false
rtx-transient.dlssg.enabled = false

rtx.sceneDb.ambientLightIntensity = 1.0
rtx.directLighting.sampledLighting.enabled = true

# Avoids unnecessary GPU context initialization
renderer.multiGpu.maxGpuCount=1

# Force synchronous rendering to improve training results
omni.replicator.asyncRendering = false

# Avoids frame offset issue
app.updateOrder.checkForHydraRenderComplete = 1000
app.renderer.waitIdle=true
app.hydraEngine.waitIdle=true

app.audio.enabled = false

<<<<<<< HEAD
=======
# disable replicator orchestrator for better runtime perf
>>>>>>> 6cf09289
exts."omni.replicator.core".Orchestrator.enabled = false

[settings.physics]
updateToUsd = false
updateParticlesToUsd = false
updateVelocitiesToUsd = false
updateForceSensorsToUsd = false
outputVelocitiesLocalSpace = false
useFastCache = false
visualizationDisplayJoints = false
fabricUpdateTransformations = false
fabricUpdateVelocities = false
fabricUpdateForceSensors = false
fabricUpdateJointStates = false


[settings.exts."omni.kit.registry.nucleus"]
registries = [
    { name = "kit/default", url = "https://ovextensionsprod.blob.core.windows.net/exts/kit/prod/shared" },
    { name = "kit/sdk", url = "https://ovextensionsprod.blob.core.windows.net/exts/kit/prod/sdk/${kit_version_short}/${kit_git_hash}" },
    { name = "kit/community", url = "https://dw290v42wisod.cloudfront.net/exts/kit/community" },
]

[settings.app.python]
# These disable the kit app from also printing out python output, which gets confusing
interceptSysStdOutput = false
logSysStdOutput = false

[settings.app.renderer]
skipWhileMinimized = false
sleepMsOnFocus = 0
sleepMsOutOfFocus = 0

# Register extension folder from this repo in kit
[settings.app.exts]
folders = [
    "${exe-path}/exts",  # kit extensions
    "${exe-path}/extscore",  # kit core extensions
    "${exe-path}/../exts",  # isaac extensions
    "${exe-path}/../extscache",  # isaac cache extensions
    "${exe-path}/../extsPhysics",  # isaac physics extensions
    "${exe-path}/../isaacsim/exts",  # isaac extensions for pip
    "${exe-path}/../isaacsim/extscache",  # isaac cache extensions for pip
    "${exe-path}/../isaacsim/extsPhysics",  # isaac physics extensions for pip
    "${app}", # needed to find other app files
    "${app}/../extensions", # needed to find extensions in Isaac Lab
]

# Isaac Sim Extensions
###############################
[dependencies]
"omni.isaac.app.setup" = { order = 1000 } # we are running that at the end<|MERGE_RESOLUTION|>--- conflicted
+++ resolved
@@ -77,10 +77,7 @@
 
 app.audio.enabled = false
 
-<<<<<<< HEAD
-=======
 # disable replicator orchestrator for better runtime perf
->>>>>>> 6cf09289
 exts."omni.replicator.core".Orchestrator.enabled = false
 
 [settings.physics]
