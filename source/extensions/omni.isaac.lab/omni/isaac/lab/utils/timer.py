--- conflicted
+++ resolved
@@ -60,19 +60,12 @@
     Reference: https://gist.github.com/sumeet/1123871
     """
 
-<<<<<<< HEAD
-    timing_info = dict()
-    """ Used to log timing instances for retrieval from outside
-        of the Timer class. Times will be logged if a non-empty
-        name is provided on stop.
-=======
     timing_info: ClassVar[dict[str, float]] = dict()
     """Dictionary for storing the elapsed time per timer instances globally.
 
     This dictionary logs the timer information. The keys are the names given to the timer class
     at its initialization. If no :attr:`name` is passed to the constructor, no time
     is recorded in the dictionary.
->>>>>>> 1678841d
     """
 
     def __init__(self, msg: str | None = None, name: str | None = None):
