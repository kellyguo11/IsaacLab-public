--- conflicted
+++ resolved
@@ -318,12 +318,8 @@
         self.scene.reset(env_ids)
         # apply events such as randomizations for environments that need a reset
         if "reset" in self.event_manager.available_modes:
-<<<<<<< HEAD
-            self.event_manager.apply(env_ids=env_ids, mode="reset", dt=self.step_dt)
-=======
             env_step_count = self._sim_step_counter // self.cfg.decimation
             self.event_manager.apply(env_ids=env_ids, mode="reset", global_env_step_count=env_step_count)
->>>>>>> 9760845d
 
         # iterate over all managers and reset them
         # this returns a dictionary of information which is stored in the extras
