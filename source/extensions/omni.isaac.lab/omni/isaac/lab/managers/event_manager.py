--- conflicted
+++ resolved
@@ -181,19 +181,6 @@
                         time_left[env_ids] = torch.rand(len(env_ids), device=self.device) * (upper - lower) + lower
             # check for minimum frequency for reset
             elif mode == "reset":
-<<<<<<< HEAD
-                if dt is None:
-                    raise ValueError(
-                        f"Event mode '{mode}' requires the time step of the environment"
-                        " to be passed to the event manager."
-                    )
-                self._reset_mode_time_until_next_reset[index] -= dt
-                if env_ids is not None and len(env_ids) > 0:
-                    time_left = self._reset_mode_time_until_next_reset[index]
-                    env_ids = env_ids[time_left[env_ids] <= 0.0]
-                    if len(env_ids) > 0:
-                        time_left[env_ids] = term_cfg.min_frequency
-=======
                 if global_env_step_count is None:
                     raise ValueError(
                         f"Event mode '{mode}' requires the step count of the environment"
@@ -206,7 +193,6 @@
                     env_ids = env_ids[steps_since_last_reset[env_ids] >= term_cfg.min_step_count_between_reset]
                     if len(env_ids) > 0:
                         last_reset_step[env_ids] = global_env_step_count
->>>>>>> 9760845d
                     else:
                         # no need to call func to sample
                         continue
@@ -273,13 +259,8 @@
         self._interval_mode_time_left: list[torch.Tensor] = list()
         # global timer for "interval" mode for global properties
         self._interval_mode_time_global: list[torch.Tensor] = list()
-<<<<<<< HEAD
-        # buffer to store the time until next reset for each environment for "reset" mode with minimum frequency
-        self._reset_mode_time_until_next_reset: list[torch.Tensor] = list()
-=======
         # buffer to store the step count when reset was last performed for each environment for "reset" mode
         self._reset_mode_last_reset_step_count: list[torch.Tensor] = list()
->>>>>>> 9760845d
 
         # check if config is dict already
         if isinstance(self.cfg, dict):
@@ -339,48 +320,5 @@
                     self._interval_mode_time_left.append(time_left)
 
             elif term_cfg.mode == "reset":
-<<<<<<< HEAD
-                time_left = torch.zeros(self.num_envs, device=self.device)
-                self._reset_mode_time_until_next_reset.append(time_left)
-
-
-class RandomizationManager(EventManager):
-    """Manager for applying event specific operations to different elements in the scene.
-
-    .. deprecated:: v0.4.0
-        As the RandomizationManager also handles events such as resetting the environment, the class has been
-        renamed to EventManager  as it is more general purpose. The RandomizationManager will be removed in v0.4.0.
-    """
-
-    def __init__(self, cfg: object, env: ManagerBasedEnv):
-        """Initialize the randomization manager.
-
-        Args:
-            cfg: A configuration object or dictionary (``dict[str, EventTermCfg]``).
-            env: An environment object.
-        """
-        dep_msg = "The class 'RandomizationManager' will be removed in v0.4.0. Please use 'EventManager' instead."
-        warnings.warn(dep_msg, DeprecationWarning)
-        carb.log_error(dep_msg)
-
-        super().__init__(cfg, env)
-
-    def randomize(self, mode: str, env_ids: Sequence[int] | None = None, dt: float | None = None):
-        """Randomize the environment.
-
-        .. deprecated:: v0.4.0
-            This method will be removed in v0.4.0. Please use the method :meth:`EventManager.apply`
-            instead.
-        """
-        dep_msg = (
-            "The class 'RandomizationManager' including its method 'randomize' will be removed in v0.4.0. Please use "
-            "the class 'EventManager' with the method 'apply' instead."
-        )
-        warnings.warn(dep_msg, DeprecationWarning)
-        carb.log_error(dep_msg)
-
-        self.apply(mode, env_ids, dt)
-=======
                 step_count = torch.zeros(self.num_envs, device=self.device, dtype=torch.int32)
-                self._reset_mode_last_reset_step_count.append(step_count)
->>>>>>> 9760845d
+                self._reset_mode_last_reset_step_count.append(step_count)