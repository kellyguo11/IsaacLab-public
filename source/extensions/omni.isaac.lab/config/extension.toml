[package]

# Note: Semantic Versioning is used: https://semver.org/
<<<<<<< HEAD
version = "0.20.0"
=======
version = "0.21.1"
>>>>>>> 1678841d

# Description
title = "Isaac Lab framework for Robot Learning"
description="Extension providing main framework interfaces and abstractions for robot learning."
readme  = "docs/README.md"
repository = "https://github.com/isaac-sim/IsaacLab"
category = "robotics"
keywords = ["kit", "robotics", "learning", "ai"]

[dependencies]
"omni.isaac.core" = {}
"omni.isaac.ml_archive" = {}
"omni.replicator.core" = {}

[python.pipapi]
requirements = [
    "numpy",
    "prettytable==3.3.0",
    "tensordict",
    "toml",
    "hidapi",
    "gymnasium==0.29.0",
    "trimesh"
]

modules = [
    "numpy",
    "prettytable",
    "tensordict",
    "toml",
    "hid",
    "gymnasium",
    "trimesh"
]

use_online_index=true

[[python.module]]
name = "omni.isaac.lab"<|MERGE_RESOLUTION|>--- conflicted
+++ resolved
@@ -1,11 +1,7 @@
 [package]
 
 # Note: Semantic Versioning is used: https://semver.org/
-<<<<<<< HEAD
-version = "0.20.0"
-=======
-version = "0.21.1"
->>>>>>> 1678841d
+version = "0.22.0"
 
 # Description
 title = "Isaac Lab framework for Robot Learning"
