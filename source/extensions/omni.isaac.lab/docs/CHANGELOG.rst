--- conflicted
+++ resolved
@@ -1,10 +1,6 @@
 Changelog
 ---------
 
-<<<<<<< HEAD
-=======
-
->>>>>>> 167f1e6c
 0.24.0 (2024-08-17)
 ~~~~~~~~~~~~~~~~~~~
 
@@ -40,8 +36,6 @@
 * Added direct workflow base class :class:`omni.isaac.lab.envs.DirectMARLEnv` for multi-agent environments.
 
 
-<<<<<<< HEAD
-=======
 0.22.1 (2024-08-17)
 ~~~~~~~~~~~~~~~~~~~
 
@@ -53,7 +47,6 @@
   For more information, please refer to the :mod:`omni.isaac.lab.assets.DeformableObject` class.
 
 
->>>>>>> 167f1e6c
 0.22.0 (2024-08-14)
 ~~~~~~~~~~~~~~~~~~~
 
