Changelog
---------

<<<<<<< HEAD
0.20.0 (2024-07-24)
=======
0.21.1 (2024-08-06)
~~~~~~~~~~~~~~~~~~~

* Added a flag to preserve joint ordering inside the :class:`omni.isaac.lab.envs.mdp.JointAction` action term.


0.21.0 (2024-08-05)
~~~~~~~~~~~~~~~~~~~

Added
^^^^^

* Added the command line argument ``--device`` in :class:`~omni.isaac.lab.app.AppLauncher`. Valid options are:

  * ``cpu``: Use CPU.
  * ``cuda``: Use GPU with device ID ``0``.
  * ``cuda:N``: Use GPU, where N is the device ID. For example, ``cuda:0``.
  The default value is ``cuda:0``.

Changed
^^^^^^^

* Simplified setting the device throughout the code by relying on :attr:`omni.isaac.lab.sim.SimulationCfg.device`
  to activate gpu/cpu pipelines.

Removed
^^^^^^^

* Removed the parameter :attr:`omni.isaac.lab.sim.SimulationCfg.use_gpu_pipeline`. This is now directly inferred from
  :attr:`omni.isaac.lab.sim.SimulationCfg.device`.
* Removed the command line input argument ``--device_id`` in :class:`~omni.isaac.lab.app.AppLauncher`. The device id can
  now be set using the ``--device`` argument, for example with ``--device cuda:0``.


0.20.8 (2024-08-02)
~~~~~~~~~~~~~~~~~~~

Fixed
^^^^^

* Fixed the handling of observation terms with different shapes in the
  :class:`~omni.isaac.lab.managers.ObservationManager` class. Earlier, the constructor would throw an error if the
  shapes of the observation terms were different. Now, this operation only happens when the terms in an observation
  group are being concatenated. Otherwise, the terms are stored as a dictionary of tensors.
* Improved the error message when the observation terms are not of the same shape in the
  :class:`~omni.isaac.lab.managers.ObservationManager` class and the terms are being concatenated.


0.20.7 (2024-08-02)
~~~~~~~~~~~~~~~~~~~

Changed
^^^^^^^

* Performance improvements for material randomization in events.

Added
^^^^^

* Added minimum randomization frequency for reset mode randomizations.


0.20.6 (2024-08-02)
~~~~~~~~~~~~~~~~~~~

Changed
^^^^^^^

* Removed the hierarchy from :class:`~omni.isaac.lab.assets.RigidObject` class to
  :class:`~omni.isaac.lab.assets.Articulation` class. Previously, the articulation class overrode  almost
  all the functions of the rigid object class making the hierarchy redundant. Now, the articulation class
  is a standalone class that does not inherit from the rigid object class. This does add some code
  duplication but the simplicity and clarity of the code is improved.


0.20.5 (2024-08-02)
~~~~~~~~~~~~~~~~~~~

Added
^^^^^

* Added :attr:`omni.isaac.lab.terrain.TerrainGeneratorCfg.border_height` to set the height of the border
  around the terrain.


0.20.4 (2024-08-02)
~~~~~~~~~~~~~~~~~~~

Fixed
^^^^^

* Fixed the caching of terrains when using the :class:`omni.isaac.lab.terrains.TerrainGenerator` class.
  Earlier, the random sampling of the difficulty levels led to different hash values for the same terrain
  configuration. This caused the terrains to be re-generated even when the same configuration was used.
  Now, the numpy random generator is seeded with the same seed to ensure that the difficulty levels are
  sampled in the same order between different runs.


0.20.3 (2024-08-02)
~~~~~~~~~~~~~~~~~~~

Fixed
^^^^^

* Fixed the setting of translation and orientation when spawning a mesh prim. Earlier, the translation
  and orientation was being applied both on the parent Xform and the mesh prim. This was causing the
  mesh prim to be offset by the translation and orientation of the parent Xform, which is not the intended
  behavior.


0.20.2 (2024-08-02)
>>>>>>> 1678841d
~~~~~~~~~~~~~~~~~~~

Changed
^^^^^^^

<<<<<<< HEAD
* Updated :class:`omni.isaac.lab.sensors.camera.tiled_camera` to latest RTX tiled rendering API.
=======
* Modified the computation of body acceleration for rigid body data to use PhysX APIs instead of
  numerical finite-differencing. This removes the need for computation of body acceleration at
  every update call of the data buffer.


0.20.1 (2024-07-30)
~~~~~~~~~~~~~~~~~~~

Fixed
^^^^^

* Fixed the :meth:`omni.isaac.lab.utils.math.wrap_to_pi` method to handle the wrapping of angles correctly.
  Earlier, the method was not wrapping the angles to the range [-pi, pi] correctly when the angles were outside
  the range [-2*pi, 2*pi].


0.20.0 (2024-07-26)
~~~~~~~~~~~~~~~~~~~

Added
^^^^^

* Support for the Isaac Sim 4.1.0 release.

Removed
^^^^^^^

* The ``mdp.add_body_mass`` method in the events. Please use the
  :meth:`omni.isaac.lab.envs.mdp.randomize_rigid_body_mass` method instead.
* The classes ``managers.RandomizationManager`` and ``managers.RandomizationTermCfg`` are replaced with
  :class:`omni.isaac.lab.managers.EventManager` and :class:`omni.isaac.lab.managers.EventTermCfg` classes.
* The following properties in :class:`omni.isaac.lab.sensors.FrameTransformerData`:

  * ``target_rot_source`` --> :attr:`~omni.isaac.lab.sensors.FrameTransformerData.target_quat_w`
  * ``target_rot_w`` --> :attr:`~omni.isaac.lab.sensors.FrameTransformerData.target_quat_source`
  * ``source_rot_w`` --> :attr:`~omni.isaac.lab.sensors.FrameTransformerData.source_quat_w`

* The kit experience file ``isaaclab.backwards.compatible.kit``. This is followed by dropping the support for
  Isaac Sim 2023.1.1 completely.
>>>>>>> 1678841d


0.19.4 (2024-07-13)
~~~~~~~~~~~~~~~~~~~

Fixed
^^^^^

* Added the call to "startup" events when using the :class:`~omni.isaac.lab.envs.ManagerBasedEnv` class.
  Earlier, the "startup" events were not being called when the environment was initialized. This issue
  did not occur when using the :class:`~omni.isaac.lab.envs.ManagerBasedRLEnv` class since the "startup"
  events were called in the constructor.


0.19.3 (2024-07-13)
~~~~~~~~~~~~~~~~~~~

Added
^^^^^

* Added schemas for setting and modifying deformable body properties on a USD prim.
* Added API to spawn a deformable body material in the simulation.
* Added APIs to spawn rigid and deformable meshes of primitive shapes (cone, cylinder, sphere, box, capsule)
  in the simulation. This is possible through the :mod:`omni.isaac.lab.sim.spawners.meshes` module.


0.19.2 (2024-07-05)
~~~~~~~~~~~~~~~~~~~

Changed
^^^^^^^

* Modified cloning scheme based on the attribute :attr:`~omni.isaac.lab.scene.InteractiveSceneCfg.replicate_physics`
  to determine whether environment is homogeneous or heterogeneous.


0.19.1 (2024-07-05)
~~~~~~~~~~~~~~~~~~~

Added
^^^^^

* Added a lidar pattern function :func:`~omni.isaac.lab.sensors.ray_caster.patterns.patterns.lidar_pattern` with
  corresponding config :class:`~omni.isaac.lab.sensors.ray_caster.patterns_cfg.LidarPatternCfg`.


0.19.0 (2024-07-04)
~~~~~~~~~~~~~~~~~~~

Fixed
^^^^^

* Fixed parsing of articulations with nested rigid links while using the :class:`omni.isaac.lab.assets.Articulation`
  class. Earlier, the class initialization failed when the articulation had nested rigid links since the rigid
  links were not being parsed correctly by the PhysX view.

Removed
^^^^^^^

* Removed the attribute :attr:`body_physx_view` from the :class:`omni.isaac.lab.assets.Articulation` and
  :class:`omni.isaac.lab.assets.RigidObject` classes. These were causing confusions when used with articulation
  view since the body names were not following the same ordering.
* Dropped support for Isaac Sim 2023.1.1. The minimum supported version is now Isaac Sim 4.0.0.


0.18.6 (2024-07-01)
~~~~~~~~~~~~~~~~~~~

Fixed
^^^^^

* Fixed the environment stepping logic. Earlier, the environments' rendering logic was updating the kit app which
  would in turn step the physics :attr:`omni.isaac.lab.sim.SimulationCfg.render_interval` times. Now, a render
  call only does rendering and does not step the physics.


0.18.5 (2024-06-26)
~~~~~~~~~~~~~~~~~~~

Fixed
^^^^^

* Fixed the gravity vector direction used inside the :class:`omni.isaac.lab.assets.RigidObjectData` class.
  Earlier, the gravity direction was hard-coded as (0, 0, -1) which may be different from the actual
  gravity direction in the simulation. Now, the gravity direction is obtained from the simulation context
  and used to compute the projection of the gravity vector on the object.


0.18.4 (2024-06-26)
~~~~~~~~~~~~~~~~~~~

Fixed
^^^^^

* Fixed double reference count of the physics sim view inside the asset classes. This was causing issues
  when destroying the asset class instance since the physics sim view was not being properly released.

Added
^^^^^

* Added the attribute :attr:`~omni.isaac.lab.assets.AssetBase.is_initialized` to check if the asset and sensor
  has been initialized properly. This can be used to ensure that the asset or sensor is ready to use in the simulation.


0.18.3 (2024-06-25)
~~~~~~~~~~~~~~~~~~~

Fixed
^^^^^

* Fixed the docstrings at multiple places related to the different buffer implementations inside the
  :mod:`omni.isaac.lab.utils.buffers` module. The docstrings were not clear and did not provide enough
  information about the classes and their methods.

Added
^^^^^

* Added the field for fixed tendom names in the :class:`omni.isaac.lab.assets.ArticulationData` class.
  Earlier, this information was not exposed which was inconsistent with other name related information
  such as joint or body names.

Changed
^^^^^^^

* Renamed the fields ``min_num_time_lags`` and ``max_num_time_lags`` to ``min_delay`` and
  ``max_delay`` in the :class:`omni.isaac.lab.actuators.DelayedPDActuatorCfg` class. This is to make
  the naming simpler to understand.


0.18.2 (2024-06-25)
~~~~~~~~~~~~~~~~~~~

Changed
^^^^^^^

* Moved the configuration for tile-rendered camera into its own file named ``tiled_camera_cfg.py``.
  This makes it easier to follow where the configuration is located and how it is related to the class.


0.18.1 (2024-06-25)
~~~~~~~~~~~~~~~~~~~

Changed
^^^^^^^

* Ensured that a parity between class and its configuration class is explicitly visible in the
  :mod:`omni.isaac.lab.envs` module. This makes it easier to follow where definitions are located and how
  they are related. This should not be a breaking change as the classes are still accessible through the same module.


0.18.0 (2024-06-13)
~~~~~~~~~~~~~~~~~~~

Fixed
^^^^^

* Fixed the rendering logic to render at the specified interval. Earlier, the substep parameter had no effect and rendering
  would happen once every env.step() when active.

Changed
^^^^^^^

* Renamed :attr:`omni.isaac.lab.sim.SimulationCfg.substeps` to :attr:`omni.isaac.lab.sim.SimulationCfg.render_interval`.
  The render logic is now integrated in the decimation loop of the environment.


0.17.13 (2024-06-13)
~~~~~~~~~~~~~~~~~~~~

Fixed
^^^^^

* Fixed the orientation reset logic in :func:`omni.isaac.lab.envs.mdp.events.reset_root_state_uniform` to make it relative to
  the default orientation. Earlier, the position was sampled relative to the default and the orientation not.


0.17.12 (2024-06-13)
~~~~~~~~~~~~~~~~~~~~

Added
^^^^^

* Added the class :class:`omni.isaac.lab.utils.buffers.TimestampedBuffer` to store timestamped data.

Changed
^^^^^^^

* Added time-stamped buffers in the classes :class:`omni.isaac.lab.assets.RigidObjectData` and :class:`omni.isaac.lab.assets.ArticulationData`
  to update some values lazily and avoid unnecessary computations between physics updates. Before, all the data was always
  updated at every step, even if it was not used by the task.


0.17.11 (2024-05-30)
~~~~~~~~~~~~~~~~~~~~

Fixed
^^^^^

* Fixed :class:`omni.isaac.lab.sensor.ContactSensor` not loading correctly in extension mode.
  Earlier, the :attr:`omni.isaac.lab.sensor.ContactSensor.body_physx_view` was not initialized when
  :meth:`omni.isaac.lab.sensor.ContactSensor._debug_vis_callback` is called which references it.


0.17.10 (2024-05-30)
~~~~~~~~~~~~~~~~~~~~

Fixed
^^^^^

* Fixed compound classes being directly assigned in ``default_factory`` generator method
  :meth:`omni.isaac.lab.utils.configclass._return_f`, which resulted in shared references such that modifications to
  compound objects were reflected across all instances generated from the same ``default_factory`` method.


0.17.9 (2024-05-30)
~~~~~~~~~~~~~~~~~~~

Added
^^^^^

* Added ``variants`` attribute to the :class:`omni.isaac.lab.sim.from_files.UsdFileCfg` class to select USD
  variants when loading assets from USD files.


0.17.8 (2024-05-28)
~~~~~~~~~~~~~~~~~~~

Fixed
^^^^^

* Implemented the reset methods in the action terms to avoid returning outdated data.


0.17.7 (2024-05-28)
~~~~~~~~~~~~~~~~~~~

Added
^^^^^

* Added debug visualization utilities in the :class:`omni.isaac.lab.managers.ActionManager` class.


0.17.6 (2024-05-27)
~~~~~~~~~~~~~~~~~~~

Added
^^^^^

* Added ``wp.init()`` call in Warp utils.


0.17.5 (2024-05-22)
~~~~~~~~~~~~~~~~~~~

Changed
^^^^^^^

* Websocket livestreaming is no longer supported. Valid livestream options are {0, 1, 2}.
* WebRTC livestream is now set with livestream=2.


0.17.4 (2024-05-17)
~~~~~~~~~~~~~~~~~~~

Changed
^^^^^^^

* Modified the noise functions to also support add, scale, and abs operations on the data. Added aliases
  to ensure backward compatibility with the previous functions.

  * Added :attr:`omni.isaac.lab.utils.noise.NoiseCfg.operation` for the different operations.
  * Renamed ``constant_bias_noise`` to :func:`omni.isaac.lab.utils.noise.constant_noise`.
  * Renamed ``additive_uniform_noise`` to :func:`omni.isaac.lab.utils.noise.uniform_noise`.
  * Renamed ``additive_gaussian_noise`` to :func:`omni.isaac.lab.utils.noise.gaussian_noise`.


0.17.3 (2024-05-15)
~~~~~~~~~~~~~~~~~~~

Fixed
^^^^^

* Set ``hide_ui`` flag in the app launcher for livestream.
* Fix native client livestream extensions.


0.17.2 (2024-05-09)
~~~~~~~~~~~~~~~~~~~

Changed
^^^^^^^

* Renamed ``_range`` to ``distribution_params`` in ``events.py`` for methods that defined a distribution.
* Apply additive/scaling randomization noise on default data instead of current data.
* Changed material bucketing logic to prevent exceeding 64k materials.

Fixed
^^^^^

* Fixed broadcasting issues with indexing when environment and joint IDs are provided.
* Fixed incorrect tensor dimensions when setting a subset of environments.

Added
^^^^^

* Added support for randomization of fixed tendon parameters.
* Added support for randomization of dof limits.
* Added support for randomization of gravity.
* Added support for Gaussian sampling.
* Added default buffers to Articulation/Rigid object data classes for randomization.


0.17.1 (2024-05-10)
~~~~~~~~~~~~~~~~~~~

Fixed
^^^^^

* Added attribute :attr:`omni.isaac.lab.sim.converters.UrdfConverterCfg.override_joint_dynamics` to properly parse
  joint dynamics in :class:`omni.isaac.lab.sim.converters.UrdfConverter`.


0.17.0 (2024-05-07)
~~~~~~~~~~~~~~~~~~~

Changed
^^^^^^^

* Renamed ``BaseEnv`` to :class:`omni.isaac.lab.envs.ManagerBasedEnv`.
* Renamed ``base_env.py`` to ``manager_based_env.py``.
* Renamed ``BaseEnvCfg`` to :class:`omni.isaac.lab.envs.ManagerBasedEnvCfg`.
* Renamed ``RLTaskEnv`` to :class:`omni.isaac.lab.envs.ManagerBasedRLEnv`.
* Renamed ``rl_task_env.py`` to ``manager_based_rl_env.py``.
* Renamed ``RLTaskEnvCfg`` to :class:`omni.isaac.lab.envs.ManagerBasedRLEnvCfg`.
* Renamed ``rl_task_env_cfg.py`` to ``rl_env_cfg.py``.
* Renamed ``OIGEEnv`` to :class:`omni.isaac.lab.envs.DirectRLEnv`.
* Renamed ``oige_env.py`` to ``direct_rl_env.py``.
* Renamed ``RLTaskEnvWindow`` to :class:`omni.isaac.lab.envs.ui.ManagerBasedRLEnvWindow`.
* Renamed ``rl_task_env_window.py`` to ``manager_based_rl_env_window.py``.
* Renamed all references of ``BaseEnv``, ``BaseEnvCfg``, ``RLTaskEnv``, ``RLTaskEnvCfg``,  ``OIGEEnv``, and ``RLTaskEnvWindow``.

Added
^^^^^

* Added direct workflow base class :class:`omni.isaac.lab.envs.DirectRLEnv`.


0.16.4 (2024-05-06)
~~~~~~~~~~~~~~~~~~~~

Changed
^^^^^^^

* Added :class:`omni.isaac.lab.sensors.TiledCamera` to support tiled rendering with RGB and depth.


0.16.3 (2024-04-26)
~~~~~~~~~~~~~~~~~~~

Fixed
^^^^^

* Fixed parsing of filter prim path expressions in the :class:`omni.isaac.lab.sensors.ContactSensor` class.
  Earlier, the filter prim paths given to the physics view was not being parsed since they were specified as
  regex expressions instead of glob expressions.


0.16.2 (2024-04-25)
~~~~~~~~~~~~~~~~~~~~

Changed
^^^^^^^

* Simplified the installation procedure, isaaclab -e is no longer needed
* Updated torch dependency to 2.2.2


0.16.1 (2024-04-20)
~~~~~~~~~~~~~~~~~~~

Added
^^^^^

* Added attribute :attr:`omni.isaac.lab.sim.ArticulationRootPropertiesCfg.fix_root_link` to fix the root link
  of an articulation to the world frame.


0.16.0 (2024-04-16)
~~~~~~~~~~~~~~~~~~~

Added
^^^^^

* Added the function :meth:`omni.isaac.lab.utils.math.quat_unique` to standardize quaternion representations,
  i.e. always have a non-negative real part.
* Added events terms for randomizing mass by scale, simulation joint properties (stiffness, damping, armature,
  and friction)

Fixed
^^^^^

* Added clamping of joint positions and velocities in event terms for resetting joints. The simulation does not
  throw an error if the set values are out of their range. Hence, users are expected to clamp them before setting.
* Fixed :class:`omni.isaac.lab.envs.mdp.EMAJointPositionToLimitsActionCfg` to smoothen the actions
  at environment frequency instead of simulation frequency.

* Renamed the following functions in :meth:`omni.isaac.lab.envs.mdp` to avoid confusions:

  * Observation: :meth:`joint_pos_norm` -> :meth:`joint_pos_limit_normalized`
  * Action: :class:`ExponentialMovingAverageJointPositionAction` -> :class:`EMAJointPositionToLimitsAction`
  * Termination: :meth:`base_height` -> :meth:`root_height_below_minimum`
  * Termination: :meth:`joint_pos_limit` -> :meth:`joint_pos_out_of_limit`
  * Termination: :meth:`joint_pos_manual_limit` -> :meth:`joint_pos_out_of_manual_limit`
  * Termination: :meth:`joint_vel_limit` -> :meth:`joint_vel_out_of_limit`
  * Termination: :meth:`joint_vel_manual_limit` -> :meth:`joint_vel_out_of_manual_limit`
  * Termination: :meth:`joint_torque_limit` -> :meth:`joint_effort_out_of_limit`

Deprecated
^^^^^^^^^^

* Deprecated the function :meth:`omni.isaac.lab.envs.mdp.add_body_mass` in favor of
  :meth:`omni.isaac.lab.envs.mdp.randomize_rigid_body_mass`. This supports randomizing the mass based on different
  operations (add, scale, or set) and sampling distributions.


0.15.13 (2024-04-16)
~~~~~~~~~~~~~~~~~~~~

Changed
^^^^^^^

* Improved startup performance by enabling rendering-based extensions only when necessary and caching of nucleus directory.
* Renamed the flag ``OFFSCREEN_RENDER`` or ``--offscreen_render`` to ``ENABLE_CAMERAS`` or ``--enable_cameras`` respectively.


0.15.12 (2024-04-16)
~~~~~~~~~~~~~~~~~~~~

Changed
^^^^^^^

* Replaced calls to the ``check_file_path`` function in the :mod:`omni.isaac.lab.sim.spawners.from_files`
  with the USD stage resolve identifier function. This helps speed up the loading of assets from file paths
  by avoiding Nucleus server calls.


0.15.11 (2024-04-15)
~~~~~~~~~~~~~~~~~~~~

Added
^^^^^

* Added the :meth:`omni.isaac.lab.sim.SimulationContext.has_rtx_sensors` method to check if any
  RTX-related sensors such as cameras have been created in the simulation. This is useful to determine
  if simulation requires RTX rendering during step or not.

Fixed
^^^^^

* Fixed the rendering of RTX-related sensors such as cameras inside the :class:`omni.isaac.lab.envs.RLTaskEnv` class.
  Earlier the rendering did not happen inside the step function, which caused the sensor data to be empty.


0.15.10 (2024-04-11)
~~~~~~~~~~~~~~~~~~~~

Fixed
^^^^^

* Fixed sharing of the same memory address between returned tensors from observation terms
  in the :class:`omni.isaac.lab.managers.ObservationManager` class. Earlier, the returned
  tensors could map to the same memory address, causing issues when the tensors were modified
  during scaling, clipping or other operations.


0.15.9 (2024-04-04)
~~~~~~~~~~~~~~~~~~~

Fixed
^^^^^

* Fixed assignment of individual termination terms inside the :class:`omni.isaac.lab.managers.TerminationManager`
  class. Earlier, the terms were being assigned their values through an OR operation which resulted in incorrect
  values. This regression was introduced in version 0.15.1.


0.15.8 (2024-04-02)
~~~~~~~~~~~~~~~~~~~

Added
^^^^^

* Added option to define ordering of points for the mesh-grid generation in the
  :func:`omni.isaac.lab.sensors.ray_caster.patterns.grid_pattern`. This parameter defaults to 'xy'
  for backward compatibility.


0.15.7 (2024-03-28)
~~~~~~~~~~~~~~~~~~~

Added
^^^^^

* Adds option to return indices/data in the specified query keys order in
  :class:`omni.isaac.lab.managers.SceneEntityCfg` class, and the respective
  :func:`omni.isaac.lab.utils.string.resolve_matching_names_values` and
  :func:`omni.isaac.lab.utils.string.resolve_matching_names` functions.


0.15.6 (2024-03-28)
~~~~~~~~~~~~~~~~~~~

Added
^^^^^

* Extended the :class:`omni.isaac.lab.app.AppLauncher` class to support the loading of experience files
  from the command line. This allows users to load a specific experience file when running the application
  (such as for multi-camera rendering or headless mode).

Changed
^^^^^^^

* Changed default loading of experience files in the :class:`omni.isaac.lab.app.AppLauncher` class from the ones
  provided by Isaac Sim to the ones provided in Isaac Lab's ``source/apps`` directory.


0.15.5 (2024-03-23)
~~~~~~~~~~~~~~~~~~~

Fixed
^^^^^

* Fixed the env origins in :meth:`_compute_env_origins_grid` of :class:`omni.isaac.lab.terrain.TerrainImporter`
  to match that obtained from the Isaac Sim :class:`omni.isaac.cloner.GridCloner` class.

Added
^^^^^

* Added unit test to ensure consistency between environment origins generated by IsaacSim's Grid Cloner and those
  produced by the TerrainImporter.


0.15.4 (2024-03-22)
~~~~~~~~~~~~~~~~~~~

Fixed
^^^^^

* Fixed the :class:`omni.isaac.lab.envs.mdp.actions.NonHolonomicActionCfg` class to use
  the correct variable when applying actions.


0.15.3 (2024-03-21)
~~~~~~~~~~~~~~~~~~~

Added
^^^^^

* Added unit test to check that :class:`omni.isaac.lab.scene.InteractiveScene` entity data is not shared between separate instances.

Fixed
^^^^^

* Moved class variables in :class:`omni.isaac.lab.scene.InteractiveScene` to correctly  be assigned as
  instance variables.
* Removed custom ``__del__`` magic method from :class:`omni.isaac.lab.scene.InteractiveScene`.


0.15.2 (2024-03-21)
~~~~~~~~~~~~~~~~~~~

Fixed
^^^^^

* Added resolving of relative paths for the main asset USD file when using the
  :class:`omni.isaac.lab.sim.converters.UrdfConverter` class. This is to ensure that the material paths are
  resolved correctly when the main asset file is moved to a different location.


0.15.1 (2024-03-19)
~~~~~~~~~~~~~~~~~~~

Fixed
^^^^^

* Fixed the imitation learning workflow example script, updating Isaac Lab and Robomimic API calls.
* Removed the resetting of :attr:`_term_dones` in the :meth:`omni.isaac.lab.managers.TerminationManager.reset`.
  Previously, the environment cleared out all the terms. However, it impaired reading the specific term's values externally.


0.15.0 (2024-03-17)
~~~~~~~~~~~~~~~~~~~

Deprecated
^^^^^^^^^^

* Renamed :class:`omni.isaac.lab.managers.RandomizationManager` to :class:`omni.isaac.lab.managers.EventManager`
  class for clarification as the manager takes care of events such as reset in addition to pure randomizations.
* Renamed :class:`omni.isaac.lab.managers.RandomizationTermCfg` to :class:`omni.isaac.lab.managers.EventTermCfg`
  for consistency with the class name change.


0.14.1 (2024-03-16)
~~~~~~~~~~~~~~~~~~~

Added
^^^^^

* Added simulation schemas for joint drive and fixed tendons. These can be configured for assets imported
  from file formats.
* Added logging of tendon properties to the articulation class (if they are present in the USD prim).


0.14.0 (2024-03-15)
~~~~~~~~~~~~~~~~~~~

Fixed
^^^^^

* Fixed the ordering of body names used in the :class:`omni.isaac.lab.assets.Articulation` class. Earlier,
  the body names were not following the same ordering as the bodies in the articulation. This led
  to issues when using the body names to access data related to the links from the articulation view
  (such as Jacobians, mass matrices, etc.).

Removed
^^^^^^^

* Removed the attribute :attr:`body_physx_view` from the :class:`omni.isaac.lab.assets.RigidObject`
  and :class:`omni.isaac.lab.assets.Articulation` classes. These were causing confusions when used
  with articulation view since the body names were not following the same ordering.


0.13.1 (2024-03-14)
~~~~~~~~~~~~~~~~~~~

Removed
^^^^^^^

* Removed the :mod:`omni.isaac.lab.compat` module. This module was used to provide compatibility
  with older versions of Isaac Sim. It is no longer needed since we have most of the functionality
  absorbed into the main classes.


0.13.0 (2024-03-12)
~~~~~~~~~~~~~~~~~~~

Added
^^^^^

* Added support for the following data types inside the :class:`omni.isaac.lab.sensors.Camera` class:
  ``instance_segmentation_fast`` and ``instance_id_segmentation_fast``. These are GPU-supported annotations
  and are faster than the regular annotations.

Fixed
^^^^^

* Fixed handling of semantic filtering inside the :class:`omni.isaac.lab.sensors.Camera` class. Earlier,
  the annotator was given ``semanticTypes`` as an argument. However, with Isaac Sim 2023.1, the annotator
  does not accept this argument. Instead the mapping needs to be set to the synthetic data interface directly.
* Fixed the return shape of colored images for segmentation data types inside the
  :class:`omni.isaac.lab.sensors.Camera` class. Earlier, the images were always returned as ``int32``. Now,
  they are casted to ``uint8`` 4-channel array before returning if colorization is enabled for the annotation type.

Removed
^^^^^^^

* Dropped support for ``instance_segmentation`` and ``instance_id_segmentation`` annotations in the
  :class:`omni.isaac.lab.sensors.Camera` class. Their "fast" counterparts should be used instead.
* Renamed the argument :attr:`omni.isaac.lab.sensors.CameraCfg.semantic_types` to
  :attr:`omni.isaac.lab.sensors.CameraCfg.semantic_filter`. This is more aligned with Replicator's terminology
  for semantic filter predicates.
* Replaced the argument :attr:`omni.isaac.lab.sensors.CameraCfg.colorize` with separate colorized
  arguments for each annotation type (:attr:`~omni.isaac.lab.sensors.CameraCfg.colorize_instance_segmentation`,
  :attr:`~omni.isaac.lab.sensors.CameraCfg.colorize_instance_id_segmentation`, and
  :attr:`~omni.isaac.lab.sensors.CameraCfg.colorize_semantic_segmentation`).


0.12.4 (2024-03-11)
~~~~~~~~~~~~~~~~~~~

Fixed
^^^^^


* Adapted randomization terms to deal with ``slice`` for the body indices. Earlier, the terms were not
  able to handle the slice object and were throwing an error.
* Added ``slice`` type-hinting to all body and joint related methods in the rigid body and articulation
  classes. This is to make it clear that the methods can handle both list of indices and slices.


0.12.3 (2024-03-11)
~~~~~~~~~~~~~~~~~~~

Fixed
^^^^^

* Added signal handler to the :class:`omni.isaac.lab.app.AppLauncher` class to catch the ``SIGINT`` signal
  and close the application gracefully. This is to prevent the application from crashing when the user
  presses ``Ctrl+C`` to close the application.


0.12.2 (2024-03-10)
~~~~~~~~~~~~~~~~~~~

Added
^^^^^

* Added observation terms for states of a rigid object in world frame.
* Added randomization terms to set root state with randomized orientation and joint state within user-specified limits.
* Added reward term for penalizing specific termination terms.

Fixed
^^^^^

* Improved sampling of states inside randomization terms. Earlier, the code did multiple torch calls
  for sampling different components of the vector. Now, it uses a single call to sample the entire vector.


0.12.1 (2024-03-09)
~~~~~~~~~~~~~~~~~~~

Added
^^^^^

* Added an option to the last actions observation term to get a specific term by name from the action manager.
  If None, the behavior remains the same as before (the entire action is returned).


0.12.0 (2024-03-08)
~~~~~~~~~~~~~~~~~~~

Added
^^^^^

* Added functionality to sample flat patches on a generated terrain. This can be configured using
  :attr:`omni.isaac.lab.terrains.SubTerrainBaseCfg.flat_patch_sampling` attribute.
* Added a randomization function for setting terrain-aware root state. Through this, an asset can be
  reset to a randomly sampled flat patches.

Fixed
^^^^^

* Separated normal and terrain-base position commands. The terrain based commands rely on the
  terrain to sample flat patches for setting the target position.
* Fixed command resample termination function.

Changed
^^^^^^^

* Added the attribute :attr:`omni.isaac.lab.envs.mdp.commands.UniformVelocityCommandCfg.heading_control_stiffness`
  to control the stiffness of the heading control term in the velocity command term. Earlier, this was
  hard-coded to 0.5 inside the term.

Removed
^^^^^^^

* Removed the function :meth:`sample_new_targets` in the terrain importer. Instead the attribute
  :attr:`omni.isaac.lab.terrains.TerrainImporter.flat_patches` should be used to sample new targets.


0.11.3 (2024-03-04)
~~~~~~~~~~~~~~~~~~~

Fixed
^^^^^

* Corrects the functions :func:`omni.isaac.lab.utils.math.axis_angle_from_quat` and :func:`omni.isaac.lab.utils.math.quat_error_magnitude`
  to accept tensors of the form (..., 4) instead of (N, 4). This brings us in line with our documentation and also upgrades one of our functions
  to handle higher dimensions.


0.11.2 (2024-03-04)
~~~~~~~~~~~~~~~~~~~

Added
^^^^^

* Added checks for default joint position and joint velocity in the articulation class. This is to prevent
  users from configuring values for these quantities that might be outside the valid range from the simulation.


0.11.1 (2024-02-29)
~~~~~~~~~~~~~~~~~~~

Added
^^^^^

* Replaced the default values for ``joint_ids`` and ``body_ids`` from ``None`` to ``slice(None)``
  in the :class:`omni.isaac.lab.managers.SceneEntityCfg`.
* Adapted rewards and observations terms so that the users can query a subset of joints and bodies.


0.11.0 (2024-02-27)
~~~~~~~~~~~~~~~~~~~

Removed
^^^^^^^

* Dropped support for Isaac Sim<=2022.2. As part of this, removed the components of :class:`omni.isaac.lab.app.AppLauncher`
  which handled ROS extension loading. We no longer need them in Isaac Sim>=2023.1 to control the load order to avoid crashes.
* Upgraded Dockerfile to use ISAACSIM_VERSION=2023.1.1 by default.


0.10.28 (2024-02-29)
~~~~~~~~~~~~~~~~~~~~

Added
^^^^^

* Implemented relative and moving average joint position action terms. These allow the user to specify
  the target joint positions as relative to the current joint positions or as a moving average of the
  joint positions over a window of time.


0.10.27 (2024-02-28)
~~~~~~~~~~~~~~~~~~~~

Added
^^^^^

* Added UI feature to start and stop animation recording in the stage when running an environment.
  To enable this feature, please pass the argument ``--disable_fabric`` to the environment script to allow
  USD read/write operations. Be aware that this will slow down the simulation.


0.10.26 (2024-02-26)
~~~~~~~~~~~~~~~~~~~~

Added
^^^^^

* Added a viewport camera controller class to the :class:`omni.isaac.lab.envs.BaseEnv`. This is useful
  for applications where the user wants to render the viewport from different perspectives even when the
  simulation is running in headless mode.


0.10.25 (2024-02-26)
~~~~~~~~~~~~~~~~~~~~

Fixed
^^^^^

* Ensures that all path arguments in :mod:`omni.isaac.lab.sim.utils` are cast to ``str``. Previously,
  we had handled path types as strings without casting.


0.10.24 (2024-02-26)
~~~~~~~~~~~~~~~~~~~~

Added
^^^^^

* Added tracking of contact time in the :class:`omni.isaac.lab.sensors.ContactSensor` class. Previously,
  only the air time was being tracked.
* Added contact force threshold, :attr:`omni.isaac.lab.sensors.ContactSensorCfg.force_threshold`, to detect
  when the contact sensor is in contact. Previously, this was set to hard-coded 1.0 in the sensor class.


0.10.23 (2024-02-21)
~~~~~~~~~~~~~~~~~~~~

Fixed
^^^^^

* Fixes the order of size arguments in :meth:`omni.isaac.lab.terrains.height_field.random_uniform_terrain`. Previously, the function would crash if the size along x and y were not the same.


0.10.22 (2024-02-14)
~~~~~~~~~~~~~~~~~~~~

Fixed
^^^^^

* Fixed "divide by zero" bug in :class:`~omni.isaac.lab.sim.SimulationContext` when setting gravity vector.
  Now, it is correctly disabled when the gravity vector is set to zero.


0.10.21 (2024-02-12)
~~~~~~~~~~~~~~~~~~~~

Fixed
^^^^^

* Fixed the printing of articulation joint information when the articulation has only one joint.
  Earlier, the function was performing a squeeze operation on the tensor, which caused an error when
  trying to index the tensor of shape (1,).


0.10.20 (2024-02-12)
~~~~~~~~~~~~~~~~~~~~

Added
^^^^^

* Adds :attr:`omni.isaac.lab.sim.PhysxCfg.enable_enhanced_determinism` to enable improved
  determinism from PhysX. Please note this comes at the expense of performance.


0.10.19 (2024-02-08)
~~~~~~~~~~~~~~~~~~~~

Fixed
^^^^^

* Fixed environment closing so that articulations, objects, and sensors are cleared properly.


0.10.18 (2024-02-05)
~~~~~~~~~~~~~~~~~~~~

Fixed
^^^^^

* Pinned :mod:`torch` version to 2.0.1 in the setup.py to keep parity version of :mod:`torch` supplied by
  Isaac 2023.1.1, and prevent version incompatibility between :mod:`torch` ==2.2 and
  :mod:`typing-extensions` ==3.7.4.3


0.10.17 (2024-02-02)
~~~~~~~~~~~~~~~~~~~~

Fixed
^^^^^^

* Fixed carb setting ``/app/livestream/enabled`` to be set as False unless live-streaming is specified
  by :class:`omni.isaac.lab.app.AppLauncher` settings. This fixes the logic of :meth:`SimulationContext.render`,
  which depended on the config in previous versions of Isaac defaulting to false for this setting.


0.10.16 (2024-01-29)
~~~~~~~~~~~~~~~~~~~~

Added
^^^^^^

* Added an offset parameter to the height scan observation term. This allows the user to specify the
  height offset of the scan from the tracked body. Previously it was hard-coded to be 0.5.


0.10.15 (2024-01-29)
~~~~~~~~~~~~~~~~~~~~

Fixed
^^^^^

* Fixed joint torque computation for implicit actuators. Earlier, the torque was always zero for implicit
  actuators. Now, it is computed approximately by applying the PD law.


0.10.14 (2024-01-22)
~~~~~~~~~~~~~~~~~~~~

Fixed
^^^^^

* Fixed the tensor shape of :attr:`omni.isaac.lab.sensors.ContactSensorData.force_matrix_w`. Earlier, the reshaping
  led to a mismatch with the data obtained from PhysX.


0.10.13 (2024-01-15)
~~~~~~~~~~~~~~~~~~~~

Fixed
^^^^^

* Fixed running of environments with a single instance even if the :attr:`replicate_physics`` flag is set to True.


0.10.12 (2024-01-10)
~~~~~~~~~~~~~~~~~~~~

Fixed
^^^^^

* Fixed indexing of source and target frames in the :class:`omni.isaac.lab.sensors.FrameTransformer` class.
  Earlier, it always assumed that the source frame body is at index 0. Now, it uses the body index of the
  source frame to compute the transformation.

Deprecated
^^^^^^^^^^

* Renamed quantities in the :class:`omni.isaac.lab.sensors.FrameTransformerData` class to be more
  consistent with the terminology used in the asset classes. The following quantities are deprecated:

  * ``target_rot_w`` -> ``target_quat_w``
  * ``source_rot_w`` -> ``source_quat_w``
  * ``target_rot_source`` -> ``target_quat_source``


0.10.11 (2024-01-08)
~~~~~~~~~~~~~~~~~~~~

Fixed
^^^^^

* Fixed attribute error raised when calling the :class:`omni.isaac.lab.envs.mdp.TerrainBasedPositionCommand`
  command term.
* Added a dummy function in :class:`omni.isaac.lab.terrain.TerrainImporter` that returns environment
  origins as terrain-aware sampled targets. This function should be implemented by child classes based on
  the terrain type.


0.10.10 (2023-12-21)
~~~~~~~~~~~~~~~~~~~~

Fixed
^^^^^

* Fixed reliance on non-existent ``Viewport`` in :class:`omni.isaac.lab.sim.SimulationContext` when loading livestreaming
  by ensuring that the extension ``omni.kit.viewport.window`` is enabled in :class:`omni.isaac.lab.app.AppLauncher` when
  livestreaming is enabled


0.10.9 (2023-12-21)
~~~~~~~~~~~~~~~~~~~

Fixed
^^^^^

* Fixed invalidation of physics views inside the asset and sensor classes. Earlier, they were left initialized
  even when the simulation was stopped. This caused issues when closing the application.


0.10.8 (2023-12-20)
~~~~~~~~~~~~~~~~~~~

Fixed
^^^^^

* Fixed the :class:`omni.isaac.lab.envs.mdp.actions.DifferentialInverseKinematicsAction` class
  to account for the offset pose of the end-effector.


0.10.7 (2023-12-19)
~~~~~~~~~~~~~~~~~~~

Fixed
^^^^^

* Added a check to ray-cast and camera sensor classes to ensure that the sensor prim path does not
  have a regex expression at its leaf. For instance, ``/World/Robot/camera_.*`` is not supported
  for these sensor types. This behavior needs to be fixed in the future.


0.10.6 (2023-12-19)
~~~~~~~~~~~~~~~~~~~

Added
^^^^^

* Added support for using articulations as visualization markers. This disables all physics APIs from
  the articulation and allows the user to use it as a visualization marker. It is useful for creating
  visualization markers for the end-effectors or base of the robot.

Fixed
^^^^^

* Fixed hiding of debug markers from secondary images when using the
  :class:`omni.isaac.lab.markers.VisualizationMarkers` class. Earlier, the properties were applied on
  the XForm prim instead of the Mesh prim.


0.10.5 (2023-12-18)
~~~~~~~~~~~~~~~~~~~

Fixed
^^^^^

* Fixed test ``check_base_env_anymal_locomotion.py``, which
  previously called :func:`torch.jit.load` with the path to a policy (which would work
  for a local file), rather than calling
  :func:`omni.isaac.lab.utils.assets.read_file` on the path to get the file itself.


0.10.4 (2023-12-14)
~~~~~~~~~~~~~~~~~~~

Fixed
^^^^^

* Fixed potentially breaking import of omni.kit.widget.toolbar by ensuring that
  if live-stream is enabled, then the :mod:`omni.kit.widget.toolbar`
  extension is loaded.

0.10.3 (2023-12-12)
~~~~~~~~~~~~~~~~~~~

Added
^^^^^

* Added the attribute :attr:`omni.isaac.lab.actuators.ActuatorNetMLPCfg.input_order`
  to specify the order of the input tensors to the MLP network.

Fixed
^^^^^

* Fixed computation of metrics for the velocity command term. Earlier, the norm was being computed
  over the entire batch instead of the last dimension.
* Fixed the clipping inside the :class:`omni.isaac.lab.actuators.DCMotor` class. Earlier, it was
  not able to handle the case when configured saturation limit was set to None.


0.10.2 (2023-12-12)
~~~~~~~~~~~~~~~~~~~

Fixed
^^^^^

* Added a check in the simulation stop callback in the :class:`omni.isaac.lab.sim.SimulationContext` class
  to not render when an exception is raised. The while loop in the callback was preventing the application
  from closing when an exception was raised.


0.10.1 (2023-12-06)
~~~~~~~~~~~~~~~~~~~

Added
^^^^^

* Added command manager class with terms defined by :class:`omni.isaac.lab.managers.CommandTerm`. This
  allow for multiple types of command generators to be used in the same environment.


0.10.0 (2023-12-04)
~~~~~~~~~~~~~~~~~~~

Changed
^^^^^^^

* Modified the sensor and asset base classes to use the underlying PhysX views instead of Isaac Sim views.
  Using Isaac Sim classes led to a very high load time (of the order of minutes) when using a scene with
  many assets. This is because Isaac Sim supports USD paths which are slow and not required.

Added
^^^^^

* Added faster implementation of USD stage traversal methods inside the :class:`omni.isaac.lab.sim.utils` module.
* Added properties :attr:`omni.isaac.lab.assets.AssetBase.num_instances` and
  :attr:`omni.isaac.lab.sensor.SensorBase.num_instances` to obtain the number of instances of the asset
  or sensor in the simulation respectively.

Removed
^^^^^^^

* Removed dependencies on Isaac Sim view classes. It is no longer possible to use :attr:`root_view` and
  :attr:`body_view`. Instead use :attr:`root_physx_view` and :attr:`body_physx_view` to access the underlying
  PhysX views.


0.9.55 (2023-12-03)
~~~~~~~~~~~~~~~~~~~

Fixed
^^^^^

* Fixed the Nucleus directory path in the :attr:`omni.isaac.lab.utils.assets.NVIDIA_NUCLEUS_DIR`.
  Earlier, it was referring to the ``NVIDIA/Assets`` directory instead of ``NVIDIA``.


0.9.54 (2023-11-29)
~~~~~~~~~~~~~~~~~~~

Fixed
^^^^^

* Fixed pose computation in the :class:`omni.isaac.lab.sensors.Camera` class to obtain them from XFormPrimView
  instead of using ``UsdGeomCamera.ComputeLocalToWorldTransform`` method. The latter is not updated correctly
  during GPU simulation.
* Fixed initialization of the annotator info in the class :class:`omni.isaac.lab.sensors.Camera`. Previously
  all dicts had the same memory address which caused all annotators to have the same info.
* Fixed the conversion of ``uint32`` warp arrays inside the :meth:`omni.isaac.lab.utils.array.convert_to_torch`
  method. PyTorch does not support this type, so it is converted to ``int32`` before converting to PyTorch tensor.
* Added render call inside :meth:`omni.isaac.lab.sim.SimulationContext.reset` to initialize Replicator
  buffers when the simulation is reset.


0.9.53 (2023-11-29)
~~~~~~~~~~~~~~~~~~~

Changed
^^^^^^^

* Changed the behavior of passing :obj:`None` to the :class:`omni.isaac.lab.actuators.ActuatorBaseCfg`
  class. Earlier, they were resolved to fixed default values. Now, they imply that the values are loaded
  from the USD joint drive configuration.

Added
^^^^^

* Added setting of joint armature and friction quantities to the articulation class.


0.9.52 (2023-11-29)
~~~~~~~~~~~~~~~~~~~

Changed
^^^^^^^

* Changed the warning print in :meth:`omni.isaac.lab.sim.utils.apply_nested` method
  to be more descriptive. Earlier, it was printing a warning for every instanced prim.
  Now, it only prints a warning if it could not apply the attribute to any of the prims.

Added
^^^^^

* Added the method :meth:`omni.isaac.lab.utils.assets.retrieve_file_path` to
  obtain the absolute path of a file on the Nucleus server or locally.

Fixed
^^^^^

* Fixed hiding of STOP button in the :class:`AppLauncher` class when running the
  simulation in headless mode.
* Fixed a bug with :meth:`omni.isaac.lab.sim.utils.clone` failing when the input prim path
  had no parent (example: "/Table").


0.9.51 (2023-11-29)
~~~~~~~~~~~~~~~~~~~

Changed
^^^^^^^

* Changed the :meth:`omni.isaac.lab.sensor.SensorBase.update` method to always recompute the buffers if
  the sensor is in visualization mode.

Added
^^^^^

* Added available entities to the error message when accessing a non-existent entity in the
  :class:`InteractiveScene` class.
* Added a warning message when the user tries to reference an invalid prim in the :class:`FrameTransformer` sensor.


0.9.50 (2023-11-28)
~~~~~~~~~~~~~~~~~~~

Added
^^^^^

* Hid the ``STOP`` button in the UI when running standalone Python scripts. This is to prevent
  users from accidentally clicking the button and stopping the simulation. They should only be able to
  play and pause the simulation from the UI.

Removed
^^^^^^^

* Removed :attr:`omni.isaac.lab.sim.SimulationCfg.shutdown_app_on_stop`. The simulation is always rendering
  if it is stopped from the UI. The user needs to close the window or press ``Ctrl+C`` to close the simulation.


0.9.49 (2023-11-27)
~~~~~~~~~~~~~~~~~~~

Added
^^^^^

* Added an interface class, :class:`omni.isaac.lab.managers.ManagerTermBase`, to serve as the parent class
  for term implementations that are functional classes.
* Adapted all managers to support terms that are classes and not just functions clearer. This allows the user to
  create more complex terms that require additional state information.


0.9.48 (2023-11-24)
~~~~~~~~~~~~~~~~~~~

Fixed
^^^^^

* Fixed initialization of drift in the :class:`omni.isaac.lab.sensors.RayCasterCamera` class.


0.9.47 (2023-11-24)
~~~~~~~~~~~~~~~~~~~

Fixed
^^^^^

* Automated identification of the root prim in the :class:`omni.isaac.lab.assets.RigidObject` and
  :class:`omni.isaac.lab.assets.Articulation` classes. Earlier, the root prim was hard-coded to
  the spawn prim path. Now, the class searches for the root prim under the spawn prim path.


0.9.46 (2023-11-24)
~~~~~~~~~~~~~~~~~~~

Fixed
^^^^^

* Fixed a critical issue in the asset classes with writing states into physics handles.
  Earlier, the states were written over all the indices instead of the indices of the
  asset that were being updated. This caused the physics handles to refresh the states
  of all the assets in the scene, which is not desirable.


0.9.45 (2023-11-24)
~~~~~~~~~~~~~~~~~~~

Added
^^^^^

* Added :class:`omni.isaac.lab.command_generators.UniformPoseCommandGenerator` to generate
  poses in the asset's root frame by uniformly sampling from a given range.


0.9.44 (2023-11-16)
~~~~~~~~~~~~~~~~~~~

Added
^^^^^

* Added methods :meth:`reset` and :meth:`step` to the :class:`omni.isaac.lab.envs.BaseEnv`. This unifies
  the environment interface for simple standalone applications with the class.


0.9.43 (2023-11-16)
~~~~~~~~~~~~~~~~~~~

Fixed
^^^^^

* Replaced subscription of physics play and stop events in the :class:`omni.isaac.lab.assets.AssetBase` and
  :class:`omni.isaac.lab.sensors.SensorBase` classes with subscription to time-line play and stop events.
  This is to prevent issues in cases where physics first needs to perform mesh cooking and handles are not
  available immediately. For instance, with deformable meshes.


0.9.42 (2023-11-16)
~~~~~~~~~~~~~~~~~~~

Fixed
^^^^^

* Fixed setting of damping values from the configuration for :class:`ActuatorBase` class. Earlier,
  the stiffness values were being set into damping when a dictionary configuration was passed to the
  actuator model.
* Added dealing with :class:`int` and :class:`float` values in the configurations of :class:`ActuatorBase`.
  Earlier, a type-error was thrown when integer values were passed to the actuator model.


0.9.41 (2023-11-16)
~~~~~~~~~~~~~~~~~~~

Fixed
^^^^^

* Fixed the naming and shaping issues in the binary joint action term.


0.9.40 (2023-11-09)
~~~~~~~~~~~~~~~~~~~

Fixed
^^^^^

* Simplified the manual initialization of Isaac Sim :class:`ArticulationView` class. Earlier, we basically
  copied the code from the Isaac Sim source code. Now, we just call their initialize method.

Changed
^^^^^^^

* Changed the name of attribute :attr:`default_root_state_w` to :attr:`default_root_state`. The latter is
  more correct since the data is actually in the local environment frame and not the simulation world frame.


0.9.39 (2023-11-08)
~~~~~~~~~~~~~~~~~~~

Fixed
^^^^^

* Changed the reference of private ``_body_view`` variable inside the :class:`RigidObject` class
  to the public ``body_view`` property. For a rigid object, the private variable is not defined.


0.9.38 (2023-11-07)
~~~~~~~~~~~~~~~~~~~

Changed
^^^^^^^

* Upgraded the :class:`omni.isaac.lab.envs.RLTaskEnv` class to support Gym 0.29.0 environment definition.

Added
^^^^^

* Added computation of ``time_outs`` and ``terminated`` signals inside the termination manager. These follow the
  definition mentioned in `Gym 0.29.0 <https://gymnasium.farama.org/tutorials/gymnasium_basics/handling_time_limits/>`_.
* Added proper handling of observation and action spaces in the :class:`omni.isaac.lab.envs.RLTaskEnv` class.
  These now follow closely to how Gym VecEnv handles the spaces.


0.9.37 (2023-11-06)
~~~~~~~~~~~~~~~~~~~

Fixed
^^^^^

* Fixed broken visualization in :mod:`omni.isaac.lab.sensors.FrameTramsformer` class by overwriting the
  correct ``_debug_vis_callback`` function.
* Moved the visualization marker configurations of sensors to their respective sensor configuration classes.
  This allows users to set these configurations from the configuration object itself.


0.9.36 (2023-11-03)
~~~~~~~~~~~~~~~~~~~

Fixed
^^^^^

* Added explicit deleting of different managers in the :class:`omni.isaac.lab.envs.BaseEnv` and
  :class:`omni.isaac.lab.envs.RLTaskEnv` classes. This is required since deleting the managers
  is order-sensitive (many managers need to be deleted before the scene is deleted).


0.9.35 (2023-11-02)
~~~~~~~~~~~~~~~~~~~

Fixed
^^^^^

* Fixed the error: ``'str' object has no attribute '__module__'`` introduced by adding the future import inside the
  :mod:`omni.isaac.lab.utils.warp.kernels` module. Warp language does not support the ``__future__`` imports.


0.9.34 (2023-11-02)
~~~~~~~~~~~~~~~~~~~

Fixed
^^^^^

* Added missing import of ``from __future__ import annotations`` in the :mod:`omni.isaac.lab.utils.warp`
  module. This is needed to have a consistent behavior across Python versions.


0.9.33 (2023-11-02)
~~~~~~~~~~~~~~~~~~~

Fixed
^^^^^

* Fixed the :class:`omni.isaac.lab.command_generators.NullCommandGenerator` class. Earlier,
  it was having a runtime error due to infinity in the resampling time range. Now, the class just
  overrides the parent methods to perform no operations.


0.9.32 (2023-11-02)
~~~~~~~~~~~~~~~~~~~

Changed
^^^^^^^

* Renamed the :class:`omni.isaac.lab.envs.RLEnv` class to :class:`omni.isaac.lab.envs.RLTaskEnv` to
  avoid confusions in terminologies between environments and tasks.


0.9.31 (2023-11-02)
~~~~~~~~~~~~~~~~~~~

Added
^^^^^

* Added the :class:`omni.isaac.lab.sensors.RayCasterCamera` class, as a ray-casting based camera for
  "distance_to_camera", "distance_to_image_plane" and "normals" annotations. It has the same interface and
  functionalities as the USD Camera while it is on average 30% faster.


0.9.30 (2023-11-01)
~~~~~~~~~~~~~~~~~~~

Fixed
^^^^^

* Added skipping of None values in the :class:`InteractiveScene` class when creating the scene from configuration
  objects. Earlier, it was throwing an error when the user passed a None value for a scene element.
* Added ``kwargs`` to the :class:`RLEnv` class to allow passing additional arguments from gym registry function.
  This is now needed since the registry function passes args beyond the ones specified in the constructor.


0.9.29 (2023-11-01)
~~~~~~~~~~~~~~~~~~~

Fixed
^^^^^

* Fixed the material path resolution inside the :class:`omni.isaac.lab.sim.converters.UrdfConverter` class.
  With Isaac Sim 2023.1, the material paths from the importer are always saved as absolute paths. This caused
  issues when the generated USD file was moved to a different location. The fix now resolves the material paths
  relative to the USD file location.


0.9.28 (2023-11-01)
~~~~~~~~~~~~~~~~~~~

Changed
^^^^^^^

* Changed the way the :func:`omni.isaac.lab.sim.spawners.from_files.spawn_ground_plane` function sets the
  height of the ground. Earlier, it was reading the height from the configuration object. Now, it expects the
  desired transformation as inputs to the function. This makes it consistent with the other spawner functions.


0.9.27 (2023-10-31)
~~~~~~~~~~~~~~~~~~~

Changed
^^^^^^^

* Removed the default value of the argument ``camel_case`` in setters of USD attributes. This is to avoid
  confusion with the naming of the attributes in the USD file.

Fixed
^^^^^

* Fixed the selection of material prim in the :class:`omni.isaac.lab.sim.spawners.materials.spawn_preview_surface`
  method. Earlier, the created prim was being selected in the viewport which interfered with the selection of
  prims by the user.
* Updated :class:`omni.isaac.lab.sim.converters.MeshConverter` to use a different stage than the default stage
  for the conversion. This is to avoid the issue of the stage being closed when the conversion is done.


0.9.26 (2023-10-31)
~~~~~~~~~~~~~~~~~~~

Added
^^^^^

* Added the sensor implementation for :class:`omni.isaac.lab.sensors.FrameTransformer` class. Currently,
  it handles obtaining the transformation between two frames in the same articulation.


0.9.25 (2023-10-27)
~~~~~~~~~~~~~~~~~~~

Added
^^^^^

* Added the :mod:`omni.isaac.lab.envs.ui` module to put all the UI-related classes in one place. This currently
  implements the :class:`omni.isaac.lab.envs.ui.BaseEnvWindow` and :class:`omni.isaac.lab.envs.ui.RLEnvWindow`
  classes. Users can inherit from these classes to create their own UI windows.
* Added the attribute :attr:`omni.isaac.lab.envs.BaseEnvCfg.ui_window_class_type` to specify the UI window class
  to be used for the environment. This allows the user to specify their own UI window class to be used for the
  environment.


0.9.24 (2023-10-27)
~~~~~~~~~~~~~~~~~~~

Changed
^^^^^^^

* Changed the behavior of setting up debug visualization for assets, sensors and command generators.
  Earlier it was raising an error if debug visualization was not enabled in the configuration object.
  Now it checks whether debug visualization is implemented and only sets up the callback if it is
  implemented.


0.9.23 (2023-10-27)
~~~~~~~~~~~~~~~~~~~

Fixed
^^^^^

* Fixed a typo in the :class:`AssetBase` and :class:`SensorBase` that effected the class destructor.
  Earlier, a tuple was being created in the constructor instead of the actual object.


0.9.22 (2023-10-26)
~~~~~~~~~~~~~~~~~~~

Added
^^^^^

* Added a :class:`omni.isaac.lab.command_generators.NullCommandGenerator` class for no command environments.
  This is easier to work with than having checks for :obj:`None` in the command generator.

Fixed
^^^^^

* Moved the randomization manager to the :class:`omni.isaac.lab.envs.BaseEnv` class with the default
  settings to reset the scene to the defaults specified in the configurations of assets.
* Moved command generator to the :class:`omni.isaac.lab.envs.RlEnv` class to have all task-specification
  related classes in the same place.


0.9.21 (2023-10-26)
~~~~~~~~~~~~~~~~~~~

Fixed
^^^^^

* Decreased the priority of callbacks in asset and sensor base classes. This may help in preventing
  crashes when warm starting the simulation.
* Fixed no rendering mode when running the environment from the GUI. Earlier the function
  :meth:`SimulationContext.set_render_mode` was erroring out.


0.9.20 (2023-10-25)
~~~~~~~~~~~~~~~~~~~

Fixed
^^^^^

* Changed naming in :class:`omni.isaac.lab.sim.SimulationContext.RenderMode` to use ``NO_GUI_OR_RENDERING``
  and ``NO_RENDERING`` instead of ``HEADLESS`` for clarity.
* Changed :class:`omni.isaac.lab.sim.SimulationContext` to be capable of handling livestreaming and
  offscreen rendering.
* Changed :class:`omni.isaac.lab.app.AppLauncher` envvar ``VIEWPORT_RECORD`` to the more descriptive
  ``OFFSCREEN_RENDER``.


0.9.19 (2023-10-25)
~~~~~~~~~~~~~~~~~~~

Added
^^^^^

* Added Gym observation and action spaces for the :class:`omni.isaac.lab.envs.RLEnv` class.


0.9.18 (2023-10-23)
~~~~~~~~~~~~~~~~~~~

Added
^^^^^

* Created :class:`omni.isaac.lab.sim.converters.asset_converter.AssetConverter` to serve as a base
  class for all asset converters.
* Added :class:`omni.isaac.lab.sim.converters.mesh_converter.MeshConverter` to handle loading and conversion
  of mesh files (OBJ, STL and FBX) into USD format.
* Added script ``convert_mesh.py`` to ``source/tools`` to allow users to convert a mesh to USD via command line arguments.

Changed
^^^^^^^

* Renamed the submodule :mod:`omni.isaac.lab.sim.loaders` to :mod:`omni.isaac.lab.sim.converters` to be more
  general with the functionality of the module.
* Updated ``check_instanceable.py`` script to convert relative paths to absolute paths.


0.9.17 (2023-10-22)
~~~~~~~~~~~~~~~~~~~

Added
^^^^^

* Added setters and getters for term configurations in the :class:`RandomizationManager`, :class:`RewardManager`
  and :class:`TerminationManager` classes. This allows the user to modify the term configurations after the
  manager has been created.
* Added the method :meth:`compute_group` to the :class:`omni.isaac.lab.managers.ObservationManager` class to
  compute the observations for only a given group.
* Added the curriculum term for modifying reward weights after certain environment steps.


0.9.16 (2023-10-22)
~~~~~~~~~~~~~~~~~~~

Added
^^^^^

* Added support for keyword arguments for terms in the :class:`omni.isaac.lab.managers.ManagerBase`.

Fixed
^^^^^

* Fixed resetting of buffers in the :class:`TerminationManager` class. Earlier, the values were being set
  to ``0.0`` instead of ``False``.


0.9.15 (2023-10-22)
~~~~~~~~~~~~~~~~~~~

Added
^^^^^

* Added base yaw heading and body acceleration into :class:`omni.isaac.lab.assets.RigidObjectData` class.
  These quantities are computed inside the :class:`RigidObject` class.

Fixed
^^^^^

* Fixed the :meth:`omni.isaac.lab.assets.RigidObject.set_external_force_and_torque` method to correctly
  deal with the body indices.
* Fixed a bug in the :meth:`omni.isaac.lab.utils.math.wrap_to_pi` method to prevent self-assignment of
  the input tensor.


0.9.14 (2023-10-21)
~~~~~~~~~~~~~~~~~~~

Added
^^^^^

* Added 2-D drift (i.e. along x and y) to the :class:`omni.isaac.lab.sensors.RayCaster` class.
* Added flags to the :class:`omni.isaac.lab.sensors.ContactSensorCfg` to optionally obtain the
  sensor origin and air time information. Since these are not required by default, they are
  disabled by default.

Fixed
^^^^^

* Fixed the handling of contact sensor history buffer in the :class:`omni.isaac.lab.sensors.ContactSensor` class.
  Earlier, the buffer was not being updated correctly.


0.9.13 (2023-10-20)
~~~~~~~~~~~~~~~~~~~

Fixed
^^^^^

* Fixed the issue with double :obj:`Ellipsis` when indexing tensors with multiple dimensions.
  The fix now uses :obj:`slice(None)` instead of :obj:`Ellipsis` to index the tensors.


0.9.12 (2023-10-18)
~~~~~~~~~~~~~~~~~~~

Fixed
^^^^^

* Fixed bugs in actuator model implementation for actuator nets. Earlier the DC motor clipping was not working.
* Fixed bug in applying actuator model in the :class:`omni.isaac.lab.asset.Articulation` class. The new
  implementation caches the outputs from explicit actuator model into the ``joint_pos_*_sim`` buffer to
  avoid feedback loops in the tensor operation.


0.9.11 (2023-10-17)
~~~~~~~~~~~~~~~~~~~

Added
^^^^^

* Added the support for semantic tags into the :class:`omni.isaac.lab.sim.spawner.SpawnerCfg` class. This allows
  the user to specify the semantic tags for a prim when spawning it into the scene. It follows the same format as
  Omniverse Replicator.


0.9.10 (2023-10-16)
~~~~~~~~~~~~~~~~~~~

Added
^^^^^

* Added ``--livestream`` and ``--ros`` CLI args to :class:`omni.isaac.lab.app.AppLauncher` class.
* Added a static function :meth:`omni.isaac.lab.app.AppLauncher.add_app_launcher_args`, which
  appends the arguments needed for :class:`omni.isaac.lab.app.AppLauncher` to the argument parser.

Changed
^^^^^^^

* Within :class:`omni.isaac.lab.app.AppLauncher`, removed ``REMOTE_DEPLOYMENT`` env-var processing
  in the favor of ``HEADLESS`` and ``LIVESTREAM`` env-vars. These have clearer uses and better parity
  with the CLI args.


0.9.9 (2023-10-12)
~~~~~~~~~~~~~~~~~~

Added
^^^^^

* Added the property :attr:`omni.isaac.lab.assets.Articulation.is_fixed_base` to the articulation class to
  check if the base of the articulation is fixed or floating.
* Added the task-space action term corresponding to the differential inverse-kinematics controller.

Fixed
^^^^^

* Simplified the :class:`omni.isaac.lab.controllers.DifferentialIKController` to assume that user provides the
  correct end-effector poses and Jacobians. Earlier it was doing internal frame transformations which made the
  code more complicated and error-prone.


0.9.8 (2023-09-30)
~~~~~~~~~~~~~~~~~~

Fixed
^^^^^

* Fixed the boundedness of class objects that register callbacks into the simulator.
  These include devices, :class:`AssetBase`, :class:`SensorBase` and :class:`CommandGenerator`.
  The fix ensures that object gets deleted when the user deletes the object.


0.9.7 (2023-09-26)
~~~~~~~~~~~~~~~~~~

Fixed
^^^^^

* Modified the :class:`omni.isaac.lab.markers.VisualizationMarkers` to use the
  :class:`omni.isaac.lab.sim.spawner.SpawnerCfg` class instead of their
  own configuration objects. This makes it consistent with the other ways to spawn assets in the scene.

Added
^^^^^

* Added the method :meth:`copy` to configclass to allow copying of configuration objects.


0.9.6 (2023-09-26)
~~~~~~~~~~~~~~~~~~

Fixed
^^^^^

* Changed class-level configuration classes to refer to class types using ``class_type`` attribute instead
  of ``cls`` or ``cls_name``.


0.9.5 (2023-09-25)
~~~~~~~~~~~~~~~~~~

Changed
^^^^^^^

* Added future import of ``annotations`` to have a consistent behavior across Python versions.
* Removed the type-hinting from docstrings to simplify maintenance of the documentation. All type-hints are
  now in the code itself.


0.9.4 (2023-08-29)
~~~~~~~~~~~~~~~~~~

Added
^^^^^

* Added :class:`omni.isaac.lab.scene.InteractiveScene`, as the central scene unit that contains all entities
  that are part of the simulation. These include the terrain, sensors, articulations, rigid objects etc.
  The scene groups the common operations of these entities and allows to access them via their unique names.
* Added :mod:`omni.isaac.lab.envs` module that contains environment definitions that encapsulate the different
  general (scene, action manager, observation manager) and RL-specific (reward and termination manager) managers.
* Added :class:`omni.isaac.lab.managers.SceneEntityCfg` to handle which scene elements are required by the
  manager's terms. This allows the manager to parse useful information from the scene elements, such as the
  joint and body indices, and pass them to the term.
* Added :class:`omni.isaac.lab.sim.SimulationContext.RenderMode` to handle different rendering modes based on
  what the user wants to update (viewport, cameras, or UI elements).

Fixed
^^^^^

* Fixed the :class:`omni.isaac.lab.command_generators.CommandGeneratorBase` to register a debug visualization
  callback similar to how sensors and robots handle visualization.


0.9.3 (2023-08-23)
~~~~~~~~~~~~~~~~~~

Added
^^^^^

* Enabled the `faulthander <https://docs.python.org/3/library/faulthandler.html>`_ to catch segfaults and print
  the stack trace. This is enabled by default in the :class:`omni.isaac.lab.app.AppLauncher` class.

Fixed
^^^^^

* Re-added the :mod:`omni.isaac.lab.utils.kit` to the ``compat`` directory and fixed all the references to it.
* Fixed the deletion of Replicator nodes for the :class:`omni.isaac.lab.sensors.Camera` class. Earlier, the
  Replicator nodes were not being deleted when the camera was deleted. However, this does not prevent the random
  crashes that happen when the camera is deleted.
* Fixed the :meth:`omni.isaac.lab.utils.math.convert_quat` to support both numpy and torch tensors.

Changed
^^^^^^^

* Renamed all the scripts inside the ``test`` directory to follow the convention:

  * ``test_<module_name>.py``: Tests for the module ``<module_name>`` using unittest.
  * ``check_<module_name>``: Check for the module ``<module_name>`` using python main function.


0.9.2 (2023-08-22)
~~~~~~~~~~~~~~~~~~

Added
^^^^^

* Added the ability to color meshes in the :class:`omni.isaac.lab.terrain.TerrainGenerator` class. Currently,
  it only supports coloring the mesh randomly (``"random"``), based on the terrain height (``"height"``), and
  no coloring (``"none"``).

Fixed
^^^^^

* Modified the :class:`omni.isaac.lab.terrain.TerrainImporter` class to configure visual and physics materials
  based on the configuration object.


0.9.1 (2023-08-18)
~~~~~~~~~~~~~~~~~~

Added
^^^^^

* Introduced three different rotation conventions in the :class:`omni.isaac.lab.sensors.Camera` class. These
  conventions are:

  * ``opengl``: the camera is looking down the -Z axis with the +Y axis pointing up
  * ``ros``: the camera is looking down the +Z axis with the +Y axis pointing down
  * ``world``: the camera is looking along the +X axis with the -Z axis pointing down

  These can be used to declare the camera offset in :class:`omni.isaac.lab.sensors.CameraCfg.OffsetCfg` class
  and in :meth:`omni.isaac.lab.sensors.Camera.set_world_pose` method. Additionally, all conventions are
  saved to :class:`omni.isaac.lab.sensors.CameraData` class for easy access.

Changed
^^^^^^^

* Adapted all the sensor classes to follow a structure similar to the :class:`omni.isaac.lab.assets.AssetBase`.
  Hence, the spawning and initialization of sensors manually by the users is avoided.
* Removed the :meth:`debug_vis` function since that this functionality is handled by a render callback automatically
  (based on the passed configuration for the :class:`omni.isaac.lab.sensors.SensorBaseCfg.debug_vis` flag).


0.9.0 (2023-08-18)
~~~~~~~~~~~~~~~~~~

Added
^^^^^

* Introduces a new set of asset interfaces. These interfaces simplify the spawning of assets into the scene
  and initializing the physics handle by putting that inside post-startup physics callbacks. With this, users
  no longer need to worry about the :meth:`spawn` and :meth:`initialize` calls.
* Added utility methods to :mod:`omni.isaac.lab.utils.string` module that resolve regex expressions based
  on passed list of target keys.

Changed
^^^^^^^

* Renamed all references of joints in an articulation from "dof" to "joint". This makes it consistent with the
  terminology used in robotics.

Deprecated
^^^^^^^^^^

* Removed the previous modules for objects and robots. Instead the :class:`Articulation` and :class:`RigidObject`
  should be used.


0.8.12 (2023-08-18)
~~~~~~~~~~~~~~~~~~~

Added
^^^^^

* Added other properties provided by ``PhysicsScene`` to the :class:`omni.isaac.lab.sim.SimulationContext`
  class to allow setting CCD, solver iterations, etc.
* Added commonly used functions to the :class:`SimulationContext` class itself to avoid having additional
  imports from Isaac Sim when doing simple tasks such as setting camera view or retrieving the simulation settings.

Fixed
^^^^^

* Switched the notations of default buffer values in :class:`omni.isaac.lab.sim.PhysxCfg` from multiplication
  to scientific notation to avoid confusion with the values.


0.8.11 (2023-08-18)
~~~~~~~~~~~~~~~~~~~

Added
^^^^^

* Adds utility functions and configuration objects in the :mod:`omni.isaac.lab.sim.spawners`
  to create the following prims in the scene:

  * :mod:`omni.isaac.lab.sim.spawners.from_file`: Create a prim from a USD/URDF file.
  * :mod:`omni.isaac.lab.sim.spawners.shapes`: Create USDGeom prims for shapes (box, sphere, cylinder, capsule, etc.).
  * :mod:`omni.isaac.lab.sim.spawners.materials`: Create a visual or physics material prim.
  * :mod:`omni.isaac.lab.sim.spawners.lights`: Create a USDLux prim for different types of lights.
  * :mod:`omni.isaac.lab.sim.spawners.sensors`: Create a USD prim for supported sensors.

Changed
^^^^^^^

* Modified the :class:`SimulationContext` class to take the default physics material using the material spawn
  configuration object.


0.8.10 (2023-08-17)
~~~~~~~~~~~~~~~~~~~

Added
^^^^^

* Added methods for defining different physics-based schemas in the :mod:`omni.isaac.lab.sim.schemas` module.
  These methods allow creating the schema if it doesn't exist at the specified prim path and modify
  its properties based on the configuration object.


0.8.9 (2023-08-09)
~~~~~~~~~~~~~~~~~~

Changed
^^^^^^^

* Moved the :class:`omni.isaac.lab.asset_loader.UrdfLoader` class to the :mod:`omni.isaac.lab.sim.loaders`
  module to make it more accessible to the user.


0.8.8 (2023-08-09)
~~~~~~~~~~~~~~~~~~

Added
^^^^^

* Added configuration classes and functions for setting different physics-based schemas in the
  :mod:`omni.isaac.lab.sim.schemas` module. These allow modifying properties of the physics solver
  on the asset using configuration objects.


0.8.7 (2023-08-03)
~~~~~~~~~~~~~~~~~~

Fixed
^^^^^

* Added support for `__post_init__ <https://docs.python.org/3/library/dataclasses.html#post-init-processing>`_ in
  the :class:`omni.isaac.lab.utils.configclass` decorator.


0.8.6 (2023-08-03)
~~~~~~~~~~~~~~~~~~

Added
^^^^^

* Added support for callable classes in the :class:`omni.isaac.lab.managers.ManagerBase`.


0.8.5 (2023-08-03)
~~~~~~~~~~~~~~~~~~

Fixed
^^^^^

* Fixed the :class:`omni.isaac.lab.markers.Visualizationmarkers` class so that the markers are not visible in camera rendering mode.

Changed
^^^^^^^

* Simplified the creation of the point instancer in the :class:`omni.isaac.lab.markers.Visualizationmarkers` class. It now creates a new
  prim at the next available prim path if a prim already exists at the given path.


0.8.4 (2023-08-02)
~~~~~~~~~~~~~~~~~~

Added
^^^^^

* Added the :class:`omni.isaac.lab.sim.SimulationContext` class to the :mod:`omni.isaac.lab.sim` module.
  This class inherits from the :class:`omni.isaac.core.simulation_context.SimulationContext` class and adds
  the ability to create a simulation context from a configuration object.


0.8.3 (2023-08-02)
~~~~~~~~~~~~~~~~~~

Changed
^^^^^^^

* Moved the :class:`ActuatorBase` class to the :mod:`omni.isaac.lab.actuators.actuator_base` module.
* Renamed the :mod:`omni.isaac.lab.actuators.actuator` module to :mod:`omni.isaac.lab.actuators.actuator_pd`
  to make it more explicit that it contains the PD actuator models.


0.8.2 (2023-08-02)
~~~~~~~~~~~~~~~~~~

Changed
^^^^^^^

* Cleaned up the :class:`omni.isaac.lab.terrain.TerrainImporter` class to take all the parameters from the configuration
  object. This makes it consistent with the other classes in the package.
* Moved the configuration classes for terrain generator and terrain importer into separate files to resolve circular
  dependency issues.


0.8.1 (2023-08-02)
~~~~~~~~~~~~~~~~~~

Fixed
^^^^^

* Added a hack into :class:`omni.isaac.lab.app.AppLauncher` class to remove Isaac Lab packages from the path before launching
  the simulation application. This prevents the warning messages that appears when the user launches the ``SimulationApp``.

Added
^^^^^

* Enabled necessary viewport extensions in the :class:`omni.isaac.lab.app.AppLauncher` class itself if ``VIEWPORT_ENABLED``
  flag is true.


0.8.0 (2023-07-26)
~~~~~~~~~~~~~~~~~~

Added
^^^^^

* Added the :class:`ActionManager` class to the :mod:`omni.isaac.lab.managers` module to handle actions in the
  environment through action terms.
* Added contact force history to the :class:`omni.isaac.lab.sensors.ContactSensor` class. The history is stored
  in the ``net_forces_w_history`` attribute of the sensor data.

Changed
^^^^^^^

* Implemented lazy update of buffers in the :class:`omni.isaac.lab.sensors.SensorBase` class. This allows the user
  to update the sensor data only when required, i.e. when the data is requested by the user. This helps avoid double
  computation of sensor data when a reset is called in the environment.

Deprecated
^^^^^^^^^^

* Removed the support for different backends in the sensor class. We only use Pytorch as the backend now.
* Removed the concept of actuator groups. They are now handled by the :class:`omni.isaac.lab.managers.ActionManager`
  class. The actuator models are now directly handled by the robot class itself.


0.7.4 (2023-07-26)
~~~~~~~~~~~~~~~~~~

Changed
^^^^^^^

* Changed the behavior of the :class:`omni.isaac.lab.terrains.TerrainImporter` class. It now expects the terrain
  type to be specified in the configuration object. This allows the user to specify everything in the configuration
  object and not have to do an explicit call to import a terrain.

Fixed
^^^^^

* Fixed setting of quaternion orientations inside the :class:`omni.isaac.lab.markers.Visualizationmarkers` class.
  Earlier, the orientation was being set into the point instancer in the wrong order (``wxyz`` instead of ``xyzw``).


0.7.3 (2023-07-25)
~~~~~~~~~~~~~~~~~~

Fixed
^^^^^

* Fixed the issue with multiple inheritance in the :class:`omni.isaac.lab.utils.configclass` decorator.
  Earlier, if the inheritance tree was more than one level deep and the lowest level configuration class was
  not updating its values from the middle level classes.


0.7.2 (2023-07-24)
~~~~~~~~~~~~~~~~~~

Added
^^^^^

* Added the method :meth:`replace` to the :class:`omni.isaac.lab.utils.configclass` decorator to allow
  creating a new configuration object with values replaced from keyword arguments. This function internally
  calls the `dataclasses.replace <https://docs.python.org/3/library/dataclasses.html#dataclasses.replace>`_.

Fixed
^^^^^

* Fixed the handling of class types as member values in the :meth:`omni.isaac.lab.utils.configclass`. Earlier it was
  throwing an error since class types were skipped in the if-else block.


0.7.1 (2023-07-22)
~~~~~~~~~~~~~~~~~~

Added
^^^^^

* Added the :class:`TerminationManager`, :class:`CurriculumManager`, and :class:`RandomizationManager` classes
  to the :mod:`omni.isaac.lab.managers` module to handle termination, curriculum, and randomization respectively.


0.7.0 (2023-07-22)
~~~~~~~~~~~~~~~~~~

Added
^^^^^

* Created a new :mod:`omni.isaac.lab.managers` module for all the managers related to the environment / scene.
  This includes the :class:`omni.isaac.lab.managers.ObservationManager` and :class:`omni.isaac.lab.managers.RewardManager`
  classes that were previously in the :mod:`omni.isaac.lab.utils.mdp` module.
* Added the :class:`omni.isaac.lab.managers.ManagerBase` class to handle the creation of managers.
* Added configuration classes for :class:`ObservationTermCfg` and :class:`RewardTermCfg` to allow easy creation of
  observation and reward terms.

Changed
^^^^^^^

* Changed the behavior of :class:`ObservationManager` and :class:`RewardManager` classes to accept the key ``func``
  in each configuration term to be a callable. This removes the need to inherit from the base class
  and allows more reusability of the functions across different environments.
* Moved the old managers to the :mod:`omni.isaac.lab.compat.utils.mdp` module.
* Modified the necessary scripts to use the :mod:`omni.isaac.lab.compat.utils.mdp` module.


0.6.2 (2023-07-21)
~~~~~~~~~~~~~~~~~~

Added
^^^^^

* Added the :mod:`omni.isaac.lab.command_generators` to generate different commands based on the desired task.
  It allows the user to generate commands for different tasks in the same environment without having to write
  custom code for each task.


0.6.1 (2023-07-16)
~~~~~~~~~~~~~~~~~~

Fixed
^^^^^

* Fixed the :meth:`omni.isaac.lab.utils.math.quat_apply_yaw` to compute the yaw quaternion correctly.

Added
^^^^^

* Added functions to convert string and callable objects in :mod:`omni.isaac.lab.utils.string`.


0.6.0 (2023-07-16)
~~~~~~~~~~~~~~~~~~

Added
^^^^^

* Added the argument :attr:`sort_keys` to the :meth:`omni.isaac.lab.utils.io.yaml.dump_yaml` method to allow
  enabling/disabling of sorting of keys in the output yaml file.

Fixed
^^^^^

* Fixed the ordering of terms in :mod:`omni.isaac.lab.utils.configclass` to be consistent in the order in which
  they are defined. Previously, the ordering was done alphabetically which made it inconsistent with the order in which
  the parameters were defined.

Changed
^^^^^^^

* Changed the default value of the argument :attr:`sort_keys` in the :meth:`omni.isaac.lab.utils.io.yaml.dump_yaml`
  method to ``False``.
* Moved the old config classes in :mod:`omni.isaac.lab.utils.configclass` to
  :mod:`omni.isaac.lab.compat.utils.configclass` so that users can still run their old code where alphabetical
  ordering was used.


0.5.0 (2023-07-04)
~~~~~~~~~~~~~~~~~~

Added
^^^^^

* Added a generalized :class:`omni.isaac.lab.sensors.SensorBase` class that leverages the ideas of views to
  handle multiple sensors in a single class.
* Added the classes :class:`omni.isaac.lab.sensors.RayCaster`, :class:`omni.isaac.lab.sensors.ContactSensor`,
  and :class:`omni.isaac.lab.sensors.Camera` that output a batched tensor of sensor data.

Changed
^^^^^^^

* Renamed the parameter ``sensor_tick`` to ``update_freq`` to make it more intuitive.
* Moved the old sensors in :mod:`omni.isaac.lab.sensors` to :mod:`omni.isaac.lab.compat.sensors`.
* Modified the standalone scripts to use the :mod:`omni.isaac.lab.compat.sensors` module.


0.4.4 (2023-07-05)
~~~~~~~~~~~~~~~~~~

Fixed
^^^^^

* Fixed the :meth:`omni.isaac.lab.terrains.trimesh.utils.make_plane` method to handle the case when the
  plane origin does not need to be centered.
* Added the :attr:`omni.isaac.lab.terrains.TerrainGeneratorCfg.seed` to make generation of terrains reproducible.
  The default value is ``None`` which means that the seed is not set.

Changed
^^^^^^^

* Changed the saving of ``origins`` in :class:`omni.isaac.lab.terrains.TerrainGenerator` class to be in CSV format
  instead of NPY format.


0.4.3 (2023-06-28)
~~~~~~~~~~~~~~~~~~

Added
^^^^^

* Added the :class:`omni.isaac.lab.markers.PointInstancerMarker` class that wraps around
  `UsdGeom.PointInstancer <https://graphics.pixar.com/usd/dev/api/class_usd_geom_point_instancer.html>`_
  to directly work with torch and numpy arrays.

Changed
^^^^^^^

* Moved the old markers in :mod:`omni.isaac.lab.markers` to :mod:`omni.isaac.lab.compat.markers`.
* Modified the standalone scripts to use the :mod:`omni.isaac.lab.compat.markers` module.


0.4.2 (2023-06-28)
~~~~~~~~~~~~~~~~~~

Added
^^^^^

* Added the sub-module :mod:`omni.isaac.lab.terrains` to allow procedural generation of terrains and supporting
  importing of terrains from different sources (meshes, usd files or default ground plane).


0.4.1 (2023-06-27)
~~~~~~~~~~~~~~~~~~

* Added the :class:`omni.isaac.lab.app.AppLauncher` class to allow controlled instantiation of
  the `SimulationApp <https://docs.omniverse.nvidia.com/py/isaacsim/source/extensions/omni.isaac.kit/docs/index.html>`_
  and extension loading for remote deployment and ROS bridges.

Changed
^^^^^^^

* Modified all standalone scripts to use the :class:`omni.isaac.lab.app.AppLauncher` class.


0.4.0 (2023-05-27)
~~~~~~~~~~~~~~~~~~

Added
^^^^^

* Added a helper class :class:`omni.isaac.lab.asset_loader.UrdfLoader` that converts a URDF file to instanceable USD
  file based on the input configuration object.


0.3.2 (2023-04-27)
~~~~~~~~~~~~~~~~~~

Fixed
^^^^^

* Added safe-printing of functions while using the :meth:`omni.isaac.lab.utils.dict.print_dict` function.


0.3.1 (2023-04-23)
~~~~~~~~~~~~~~~~~~

Added
^^^^^

* Added a modified version of ``lula_franka_gen.urdf`` which includes an end-effector frame.
* Added a standalone script ``play_rmpflow.py`` to show RMPFlow controller.

Fixed
^^^^^

* Fixed the splitting of commands in the :meth:`ActuatorGroup.compute` method. Earlier it was reshaping the
  commands to the shape ``(num_actuators, num_commands)`` which was causing the commands to be split incorrectly.
* Fixed the processing of actuator command in the :meth:`RobotBase._process_actuators_cfg` to deal with multiple
  command types when using "implicit" actuator group.

0.3.0 (2023-04-20)
~~~~~~~~~~~~~~~~~~

Fixed
^^^^^

* Added the destructor to the keyboard devices to unsubscribe from carb.

Added
^^^^^

* Added the :class:`Se2Gamepad` and :class:`Se3Gamepad` for gamepad teleoperation support.


0.2.8 (2023-04-10)
~~~~~~~~~~~~~~~~~~

Fixed
^^^^^

* Fixed bugs in :meth:`axis_angle_from_quat` in the ``omni.isaac.lab.utils.math`` to handle quaternion with negative w component.
* Fixed bugs in :meth:`subtract_frame_transforms` in the ``omni.isaac.lab.utils.math`` by adding the missing final rotation.


0.2.7 (2023-04-07)
~~~~~~~~~~~~~~~~~~

Fixed
^^^^^

* Fixed repetition in applying mimic multiplier for "p_abs" in the :class:`GripperActuatorGroup` class.
* Fixed bugs in :meth:`reset_buffers` in the :class:`RobotBase` and :class:`LeggedRobot` classes.

0.2.6 (2023-03-16)
~~~~~~~~~~~~~~~~~~

Added
^^^^^

* Added the :class:`CollisionPropertiesCfg` to rigid/articulated object and robot base classes.
* Added the :class:`PhysicsMaterialCfg` to the :class:`SingleArm` class for tool sites.

Changed
^^^^^^^

* Changed the default control mode of the :obj:`PANDA_HAND_MIMIC_GROUP_CFG` to be from ``"v_abs"`` to ``"p_abs"``.
  Using velocity control for the mimic group can cause the hand to move in a jerky manner.


0.2.5 (2023-03-08)
~~~~~~~~~~~~~~~~~~

Fixed
^^^^^

* Fixed the indices used for the Jacobian and dynamics quantities in the :class:`MobileManipulator` class.


0.2.4 (2023-03-04)
~~~~~~~~~~~~~~~~~~

Added
^^^^^

* Added :meth:`apply_nested_physics_material` to the ``omni.isaac.lab.utils.kit``.
* Added the :meth:`sample_cylinder` to sample points from a cylinder's surface.
* Added documentation about the issue in using instanceable asset as markers.

Fixed
^^^^^

* Simplified the physics material application in the rigid object and legged robot classes.

Removed
^^^^^^^

* Removed the ``geom_prim_rel_path`` argument in the :class:`RigidObjectCfg.MetaInfoCfg` class.


0.2.3 (2023-02-24)
~~~~~~~~~~~~~~~~~~

Fixed
^^^^^

* Fixed the end-effector body index used for getting the Jacobian in the :class:`SingleArm` and :class:`MobileManipulator` classes.


0.2.2 (2023-01-27)
~~~~~~~~~~~~~~~~~~

Fixed
^^^^^

* Fixed the :meth:`set_world_pose_ros` and :meth:`set_world_pose_from_view` in the :class:`Camera` class.

Deprecated
^^^^^^^^^^

* Removed the :meth:`set_world_pose_from_ypr` method from the :class:`Camera` class.


0.2.1 (2023-01-26)
~~~~~~~~~~~~~~~~~~

Fixed
^^^^^

* Fixed the :class:`Camera` class to support different fisheye projection types.


0.2.0 (2023-01-25)
~~~~~~~~~~~~~~~~~~

Added
^^^^^

* Added support for warp backend in camera utilities.
* Extended the ``play_camera.py`` with ``--gpu`` flag to use GPU replicator backend.

0.1.1 (2023-01-24)
~~~~~~~~~~~~~~~~~~

Fixed
^^^^^

* Fixed setting of physics material on the ground plane when using :meth:`omni.isaac.lab.utils.kit.create_ground_plane` function.


0.1.0 (2023-01-17)
~~~~~~~~~~~~~~~~~~

Added
^^^^^

* Initial release of the extension with experimental API.
* Available robot configurations:

  * **Quadrupeds:** Unitree A1, ANYmal B, ANYmal C
  * **Single-arm manipulators:** Franka Emika arm, UR5
  * **Mobile manipulators:** Clearpath Ridgeback with Franka Emika arm or UR5<|MERGE_RESOLUTION|>--- conflicted
+++ resolved
@@ -1,9 +1,23 @@
 Changelog
 ---------
 
-<<<<<<< HEAD
-0.20.0 (2024-07-24)
-=======
+0.22.0 (2024-08-15)
+~~~~~~~~~~~~~~~~~~~
+
+Added
+^^^^^
+
+* Added additional annotators for :class:`omni.isaac.lab.sensors.camera.tiled_camera` class.
+
+
+Changed
+^^^^^^^
+
+* Updated :class:`omni.isaac.lab.sensors.TiledCamera` to latest RTX tiled rendering API.
+* Single channel outputs for :class:`omni.isaac.lab.sensors.TiledCamera`, :class:`omni.isaac.lab.sensors.Camera` and :class:`omni.isaac.lab.sensors.RayCasterCamera` now has shape (H, W, 1).
+* Data type for RGB output for :class:`omni.isaac.lab.sensors.TiledCamera` changed from ``torch.float`` to ``torch.uint8``.
+
+
 0.21.1 (2024-08-06)
 ~~~~~~~~~~~~~~~~~~~
 
@@ -115,15 +129,11 @@
 
 
 0.20.2 (2024-08-02)
->>>>>>> 1678841d
-~~~~~~~~~~~~~~~~~~~
-
-Changed
-^^^^^^^
-
-<<<<<<< HEAD
-* Updated :class:`omni.isaac.lab.sensors.camera.tiled_camera` to latest RTX tiled rendering API.
-=======
+~~~~~~~~~~~~~~~~~~~
+
+Changed
+^^^^^^^
+
 * Modified the computation of body acceleration for rigid body data to use PhysX APIs instead of
   numerical finite-differencing. This removes the need for computation of body acceleration at
   every update call of the data buffer.
@@ -163,7 +173,6 @@
 
 * The kit experience file ``isaaclab.backwards.compatible.kit``. This is followed by dropping the support for
   Isaac Sim 2023.1.1 completely.
->>>>>>> 1678841d
 
 
 0.19.4 (2024-07-13)
