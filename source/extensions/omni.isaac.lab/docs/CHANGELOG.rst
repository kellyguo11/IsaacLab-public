Changelog
---------

<<<<<<< HEAD
0.24.0 (2024-08-17)
~~~~~~~~~~~~~~~~~~~

Added
^^^^^

* Added additional annotators for :class:`omni.isaac.lab.sensors.camera.TiledCamera` class.

Changed
^^^^^^^

* Updated :class:`omni.isaac.lab.sensors.TiledCamera` to latest RTX tiled rendering API.
* Single channel outputs for :class:`omni.isaac.lab.sensors.TiledCamera`, :class:`omni.isaac.lab.sensors.Camera` and :class:`omni.isaac.lab.sensors.RayCasterCamera` now has shape (H, W, 1).
* Data type for RGB output for :class:`omni.isaac.lab.sensors.TiledCamera` changed from ``torch.float`` to ``torch.uint8``.
* Dimension of RGB output for :class:`omni.isaac.lab.sensors.Camera` changed from (H, W, 4) to (H, W, 3). Use type ``rgba`` to retrieve the previous dimension.
=======
0.23.1 (2024-08-17)
~~~~~~~~~~~~~~~~~~~

Changed
^^^^^^^

* Updated torch to version 2.4.0.
>>>>>>> 89c810b1


0.23.0 (2024-08-16)
~~~~~~~~~~~~~~~~~~~

Added
^^^^^

* Added direct workflow base class :class:`omni.isaac.lab.envs.DirectMARLEnv` for multi-agent environments.


0.22.0 (2024-08-14)
~~~~~~~~~~~~~~~~~~~

Added
^^^^^

* Added :mod:`~omni.isaac.lab.utils.modifiers` module to provide framework for configurable and custom
  observation data modifiers.
* Adapted the :class:`~omni.isaac.lab.managers.ObservationManager` class to support custom modifiers.
  These are applied to the observation data before applying any noise or scaling operations.


0.21.2 (2024-08-13)
~~~~~~~~~~~~~~~~~~~

Fixed
^^^^^

* Moved event mode-based checks in the :meth:`omni.isaac.lab.managers.EventManager.apply` method outside
  the loop that iterates over the event terms. This prevents unnecessary checks and improves readability.
* Fixed the logic for global and per environment interval times when using the "interval" mode inside the
  event manager. Earlier, the internal lists for these times were of unequal lengths which led to wrong indexing
  inside the loop that iterates over the event terms.


0.21.1 (2024-08-06)
~~~~~~~~~~~~~~~~~~~

* Added a flag to preserve joint ordering inside the :class:`omni.isaac.lab.envs.mdp.JointAction` action term.


0.21.0 (2024-08-05)
~~~~~~~~~~~~~~~~~~~

Added
^^^^^

* Added the command line argument ``--device`` in :class:`~omni.isaac.lab.app.AppLauncher`. Valid options are:

  * ``cpu``: Use CPU.
  * ``cuda``: Use GPU with device ID ``0``.
  * ``cuda:N``: Use GPU, where N is the device ID. For example, ``cuda:0``.
  The default value is ``cuda:0``.

Changed
^^^^^^^

* Simplified setting the device throughout the code by relying on :attr:`omni.isaac.lab.sim.SimulationCfg.device`
  to activate gpu/cpu pipelines.

Removed
^^^^^^^

* Removed the parameter :attr:`omni.isaac.lab.sim.SimulationCfg.use_gpu_pipeline`. This is now directly inferred from
  :attr:`omni.isaac.lab.sim.SimulationCfg.device`.
* Removed the command line input argument ``--device_id`` in :class:`~omni.isaac.lab.app.AppLauncher`. The device id can
  now be set using the ``--device`` argument, for example with ``--device cuda:0``.


0.20.8 (2024-08-02)
~~~~~~~~~~~~~~~~~~~

Fixed
^^^^^

* Fixed the handling of observation terms with different shapes in the
  :class:`~omni.isaac.lab.managers.ObservationManager` class. Earlier, the constructor would throw an error if the
  shapes of the observation terms were different. Now, this operation only happens when the terms in an observation
  group are being concatenated. Otherwise, the terms are stored as a dictionary of tensors.
* Improved the error message when the observation terms are not of the same shape in the
  :class:`~omni.isaac.lab.managers.ObservationManager` class and the terms are being concatenated.


0.20.7 (2024-08-02)
~~~~~~~~~~~~~~~~~~~

Changed
^^^^^^^

* Performance improvements for material randomization in events.

Added
^^^^^

* Added minimum randomization frequency for reset mode randomizations.


0.20.6 (2024-08-02)
~~~~~~~~~~~~~~~~~~~

Changed
^^^^^^^

* Removed the hierarchy from :class:`~omni.isaac.lab.assets.RigidObject` class to
  :class:`~omni.isaac.lab.assets.Articulation` class. Previously, the articulation class overrode  almost
  all the functions of the rigid object class making the hierarchy redundant. Now, the articulation class
  is a standalone class that does not inherit from the rigid object class. This does add some code
  duplication but the simplicity and clarity of the code is improved.


0.20.5 (2024-08-02)
~~~~~~~~~~~~~~~~~~~

Added
^^^^^

* Added :attr:`omni.isaac.lab.terrain.TerrainGeneratorCfg.border_height` to set the height of the border
  around the terrain.


0.20.4 (2024-08-02)
~~~~~~~~~~~~~~~~~~~

Fixed
^^^^^

* Fixed the caching of terrains when using the :class:`omni.isaac.lab.terrains.TerrainGenerator` class.
  Earlier, the random sampling of the difficulty levels led to different hash values for the same terrain
  configuration. This caused the terrains to be re-generated even when the same configuration was used.
  Now, the numpy random generator is seeded with the same seed to ensure that the difficulty levels are
  sampled in the same order between different runs.


0.20.3 (2024-08-02)
~~~~~~~~~~~~~~~~~~~

Fixed
^^^^^

* Fixed the setting of translation and orientation when spawning a mesh prim. Earlier, the translation
  and orientation was being applied both on the parent Xform and the mesh prim. This was causing the
  mesh prim to be offset by the translation and orientation of the parent Xform, which is not the intended
  behavior.


0.20.2 (2024-08-02)
~~~~~~~~~~~~~~~~~~~

Changed
^^^^^^^

* Modified the computation of body acceleration for rigid body data to use PhysX APIs instead of
  numerical finite-differencing. This removes the need for computation of body acceleration at
  every update call of the data buffer.


0.20.1 (2024-07-30)
~~~~~~~~~~~~~~~~~~~

Fixed
^^^^^

* Fixed the :meth:`omni.isaac.lab.utils.math.wrap_to_pi` method to handle the wrapping of angles correctly.
  Earlier, the method was not wrapping the angles to the range [-pi, pi] correctly when the angles were outside
  the range [-2*pi, 2*pi].


0.20.0 (2024-07-26)
~~~~~~~~~~~~~~~~~~~

Added
^^^^^

* Support for the Isaac Sim 4.1.0 release.

Removed
^^^^^^^

* The ``mdp.add_body_mass`` method in the events. Please use the
  :meth:`omni.isaac.lab.envs.mdp.randomize_rigid_body_mass` method instead.
* The classes ``managers.RandomizationManager`` and ``managers.RandomizationTermCfg`` are replaced with
  :class:`omni.isaac.lab.managers.EventManager` and :class:`omni.isaac.lab.managers.EventTermCfg` classes.
* The following properties in :class:`omni.isaac.lab.sensors.FrameTransformerData`:

  * ``target_rot_source`` --> :attr:`~omni.isaac.lab.sensors.FrameTransformerData.target_quat_w`
  * ``target_rot_w`` --> :attr:`~omni.isaac.lab.sensors.FrameTransformerData.target_quat_source`
  * ``source_rot_w`` --> :attr:`~omni.isaac.lab.sensors.FrameTransformerData.source_quat_w`

* The kit experience file ``isaaclab.backwards.compatible.kit``. This is followed by dropping the support for
  Isaac Sim 2023.1.1 completely.


0.19.4 (2024-07-13)
~~~~~~~~~~~~~~~~~~~

Fixed
^^^^^

* Added the call to "startup" events when using the :class:`~omni.isaac.lab.envs.ManagerBasedEnv` class.
  Earlier, the "startup" events were not being called when the environment was initialized. This issue
  did not occur when using the :class:`~omni.isaac.lab.envs.ManagerBasedRLEnv` class since the "startup"
  events were called in the constructor.


0.19.3 (2024-07-13)
~~~~~~~~~~~~~~~~~~~

Added
^^^^^

* Added schemas for setting and modifying deformable body properties on a USD prim.
* Added API to spawn a deformable body material in the simulation.
* Added APIs to spawn rigid and deformable meshes of primitive shapes (cone, cylinder, sphere, box, capsule)
  in the simulation. This is possible through the :mod:`omni.isaac.lab.sim.spawners.meshes` module.


0.19.2 (2024-07-05)
~~~~~~~~~~~~~~~~~~~

Changed
^^^^^^^

* Modified cloning scheme based on the attribute :attr:`~omni.isaac.lab.scene.InteractiveSceneCfg.replicate_physics`
  to determine whether environment is homogeneous or heterogeneous.


0.19.1 (2024-07-05)
~~~~~~~~~~~~~~~~~~~

Added
^^^^^

* Added a lidar pattern function :func:`~omni.isaac.lab.sensors.ray_caster.patterns.patterns.lidar_pattern` with
  corresponding config :class:`~omni.isaac.lab.sensors.ray_caster.patterns_cfg.LidarPatternCfg`.


0.19.0 (2024-07-04)
~~~~~~~~~~~~~~~~~~~

Fixed
^^^^^

* Fixed parsing of articulations with nested rigid links while using the :class:`omni.isaac.lab.assets.Articulation`
  class. Earlier, the class initialization failed when the articulation had nested rigid links since the rigid
  links were not being parsed correctly by the PhysX view.

Removed
^^^^^^^

* Removed the attribute :attr:`body_physx_view` from the :class:`omni.isaac.lab.assets.Articulation` and
  :class:`omni.isaac.lab.assets.RigidObject` classes. These were causing confusions when used with articulation
  view since the body names were not following the same ordering.
* Dropped support for Isaac Sim 2023.1.1. The minimum supported version is now Isaac Sim 4.0.0.


0.18.6 (2024-07-01)
~~~~~~~~~~~~~~~~~~~

Fixed
^^^^^

* Fixed the environment stepping logic. Earlier, the environments' rendering logic was updating the kit app which
  would in turn step the physics :attr:`omni.isaac.lab.sim.SimulationCfg.render_interval` times. Now, a render
  call only does rendering and does not step the physics.


0.18.5 (2024-06-26)
~~~~~~~~~~~~~~~~~~~

Fixed
^^^^^

* Fixed the gravity vector direction used inside the :class:`omni.isaac.lab.assets.RigidObjectData` class.
  Earlier, the gravity direction was hard-coded as (0, 0, -1) which may be different from the actual
  gravity direction in the simulation. Now, the gravity direction is obtained from the simulation context
  and used to compute the projection of the gravity vector on the object.


0.18.4 (2024-06-26)
~~~~~~~~~~~~~~~~~~~

Fixed
^^^^^

* Fixed double reference count of the physics sim view inside the asset classes. This was causing issues
  when destroying the asset class instance since the physics sim view was not being properly released.

Added
^^^^^

* Added the attribute :attr:`~omni.isaac.lab.assets.AssetBase.is_initialized` to check if the asset and sensor
  has been initialized properly. This can be used to ensure that the asset or sensor is ready to use in the simulation.


0.18.3 (2024-06-25)
~~~~~~~~~~~~~~~~~~~

Fixed
^^^^^

* Fixed the docstrings at multiple places related to the different buffer implementations inside the
  :mod:`omni.isaac.lab.utils.buffers` module. The docstrings were not clear and did not provide enough
  information about the classes and their methods.

Added
^^^^^

* Added the field for fixed tendom names in the :class:`omni.isaac.lab.assets.ArticulationData` class.
  Earlier, this information was not exposed which was inconsistent with other name related information
  such as joint or body names.

Changed
^^^^^^^

* Renamed the fields ``min_num_time_lags`` and ``max_num_time_lags`` to ``min_delay`` and
  ``max_delay`` in the :class:`omni.isaac.lab.actuators.DelayedPDActuatorCfg` class. This is to make
  the naming simpler to understand.


0.18.2 (2024-06-25)
~~~~~~~~~~~~~~~~~~~

Changed
^^^^^^^

* Moved the configuration for tile-rendered camera into its own file named ``tiled_camera_cfg.py``.
  This makes it easier to follow where the configuration is located and how it is related to the class.


0.18.1 (2024-06-25)
~~~~~~~~~~~~~~~~~~~

Changed
^^^^^^^

* Ensured that a parity between class and its configuration class is explicitly visible in the
  :mod:`omni.isaac.lab.envs` module. This makes it easier to follow where definitions are located and how
  they are related. This should not be a breaking change as the classes are still accessible through the same module.


0.18.0 (2024-06-13)
~~~~~~~~~~~~~~~~~~~

Fixed
^^^^^

* Fixed the rendering logic to render at the specified interval. Earlier, the substep parameter had no effect and rendering
  would happen once every env.step() when active.

Changed
^^^^^^^

* Renamed :attr:`omni.isaac.lab.sim.SimulationCfg.substeps` to :attr:`omni.isaac.lab.sim.SimulationCfg.render_interval`.
  The render logic is now integrated in the decimation loop of the environment.


0.17.13 (2024-06-13)
~~~~~~~~~~~~~~~~~~~~

Fixed
^^^^^

* Fixed the orientation reset logic in :func:`omni.isaac.lab.envs.mdp.events.reset_root_state_uniform` to make it relative to
  the default orientation. Earlier, the position was sampled relative to the default and the orientation not.


0.17.12 (2024-06-13)
~~~~~~~~~~~~~~~~~~~~

Added
^^^^^

* Added the class :class:`omni.isaac.lab.utils.buffers.TimestampedBuffer` to store timestamped data.

Changed
^^^^^^^

* Added time-stamped buffers in the classes :class:`omni.isaac.lab.assets.RigidObjectData` and :class:`omni.isaac.lab.assets.ArticulationData`
  to update some values lazily and avoid unnecessary computations between physics updates. Before, all the data was always
  updated at every step, even if it was not used by the task.


0.17.11 (2024-05-30)
~~~~~~~~~~~~~~~~~~~~

Fixed
^^^^^

* Fixed :class:`omni.isaac.lab.sensor.ContactSensor` not loading correctly in extension mode.
  Earlier, the :attr:`omni.isaac.lab.sensor.ContactSensor.body_physx_view` was not initialized when
  :meth:`omni.isaac.lab.sensor.ContactSensor._debug_vis_callback` is called which references it.


0.17.10 (2024-05-30)
~~~~~~~~~~~~~~~~~~~~

Fixed
^^^^^

* Fixed compound classes being directly assigned in ``default_factory`` generator method
  :meth:`omni.isaac.lab.utils.configclass._return_f`, which resulted in shared references such that modifications to
  compound objects were reflected across all instances generated from the same ``default_factory`` method.


0.17.9 (2024-05-30)
~~~~~~~~~~~~~~~~~~~

Added
^^^^^

* Added ``variants`` attribute to the :class:`omni.isaac.lab.sim.from_files.UsdFileCfg` class to select USD
  variants when loading assets from USD files.


0.17.8 (2024-05-28)
~~~~~~~~~~~~~~~~~~~

Fixed
^^^^^

* Implemented the reset methods in the action terms to avoid returning outdated data.


0.17.7 (2024-05-28)
~~~~~~~~~~~~~~~~~~~

Added
^^^^^

* Added debug visualization utilities in the :class:`omni.isaac.lab.managers.ActionManager` class.


0.17.6 (2024-05-27)
~~~~~~~~~~~~~~~~~~~

Added
^^^^^

* Added ``wp.init()`` call in Warp utils.


0.17.5 (2024-05-22)
~~~~~~~~~~~~~~~~~~~

Changed
^^^^^^^

* Websocket livestreaming is no longer supported. Valid livestream options are {0, 1, 2}.
* WebRTC livestream is now set with livestream=2.


0.17.4 (2024-05-17)
~~~~~~~~~~~~~~~~~~~

Changed
^^^^^^^

* Modified the noise functions to also support add, scale, and abs operations on the data. Added aliases
  to ensure backward compatibility with the previous functions.

  * Added :attr:`omni.isaac.lab.utils.noise.NoiseCfg.operation` for the different operations.
  * Renamed ``constant_bias_noise`` to :func:`omni.isaac.lab.utils.noise.constant_noise`.
  * Renamed ``additive_uniform_noise`` to :func:`omni.isaac.lab.utils.noise.uniform_noise`.
  * Renamed ``additive_gaussian_noise`` to :func:`omni.isaac.lab.utils.noise.gaussian_noise`.


0.17.3 (2024-05-15)
~~~~~~~~~~~~~~~~~~~

Fixed
^^^^^

* Set ``hide_ui`` flag in the app launcher for livestream.
* Fix native client livestream extensions.


0.17.2 (2024-05-09)
~~~~~~~~~~~~~~~~~~~

Changed
^^^^^^^

* Renamed ``_range`` to ``distribution_params`` in ``events.py`` for methods that defined a distribution.
* Apply additive/scaling randomization noise on default data instead of current data.
* Changed material bucketing logic to prevent exceeding 64k materials.

Fixed
^^^^^

* Fixed broadcasting issues with indexing when environment and joint IDs are provided.
* Fixed incorrect tensor dimensions when setting a subset of environments.

Added
^^^^^

* Added support for randomization of fixed tendon parameters.
* Added support for randomization of dof limits.
* Added support for randomization of gravity.
* Added support for Gaussian sampling.
* Added default buffers to Articulation/Rigid object data classes for randomization.


0.17.1 (2024-05-10)
~~~~~~~~~~~~~~~~~~~

Fixed
^^^^^

* Added attribute :attr:`omni.isaac.lab.sim.converters.UrdfConverterCfg.override_joint_dynamics` to properly parse
  joint dynamics in :class:`omni.isaac.lab.sim.converters.UrdfConverter`.


0.17.0 (2024-05-07)
~~~~~~~~~~~~~~~~~~~

Changed
^^^^^^^

* Renamed ``BaseEnv`` to :class:`omni.isaac.lab.envs.ManagerBasedEnv`.
* Renamed ``base_env.py`` to ``manager_based_env.py``.
* Renamed ``BaseEnvCfg`` to :class:`omni.isaac.lab.envs.ManagerBasedEnvCfg`.
* Renamed ``RLTaskEnv`` to :class:`omni.isaac.lab.envs.ManagerBasedRLEnv`.
* Renamed ``rl_task_env.py`` to ``manager_based_rl_env.py``.
* Renamed ``RLTaskEnvCfg`` to :class:`omni.isaac.lab.envs.ManagerBasedRLEnvCfg`.
* Renamed ``rl_task_env_cfg.py`` to ``rl_env_cfg.py``.
* Renamed ``OIGEEnv`` to :class:`omni.isaac.lab.envs.DirectRLEnv`.
* Renamed ``oige_env.py`` to ``direct_rl_env.py``.
* Renamed ``RLTaskEnvWindow`` to :class:`omni.isaac.lab.envs.ui.ManagerBasedRLEnvWindow`.
* Renamed ``rl_task_env_window.py`` to ``manager_based_rl_env_window.py``.
* Renamed all references of ``BaseEnv``, ``BaseEnvCfg``, ``RLTaskEnv``, ``RLTaskEnvCfg``,  ``OIGEEnv``, and ``RLTaskEnvWindow``.

Added
^^^^^

* Added direct workflow base class :class:`omni.isaac.lab.envs.DirectRLEnv`.


0.16.4 (2024-05-06)
~~~~~~~~~~~~~~~~~~~~

Changed
^^^^^^^

* Added :class:`omni.isaac.lab.sensors.TiledCamera` to support tiled rendering with RGB and depth.


0.16.3 (2024-04-26)
~~~~~~~~~~~~~~~~~~~

Fixed
^^^^^

* Fixed parsing of filter prim path expressions in the :class:`omni.isaac.lab.sensors.ContactSensor` class.
  Earlier, the filter prim paths given to the physics view was not being parsed since they were specified as
  regex expressions instead of glob expressions.


0.16.2 (2024-04-25)
~~~~~~~~~~~~~~~~~~~~

Changed
^^^^^^^

* Simplified the installation procedure, isaaclab -e is no longer needed
* Updated torch dependency to 2.2.2


0.16.1 (2024-04-20)
~~~~~~~~~~~~~~~~~~~

Added
^^^^^

* Added attribute :attr:`omni.isaac.lab.sim.ArticulationRootPropertiesCfg.fix_root_link` to fix the root link
  of an articulation to the world frame.


0.16.0 (2024-04-16)
~~~~~~~~~~~~~~~~~~~

Added
^^^^^

* Added the function :meth:`omni.isaac.lab.utils.math.quat_unique` to standardize quaternion representations,
  i.e. always have a non-negative real part.
* Added events terms for randomizing mass by scale, simulation joint properties (stiffness, damping, armature,
  and friction)

Fixed
^^^^^

* Added clamping of joint positions and velocities in event terms for resetting joints. The simulation does not
  throw an error if the set values are out of their range. Hence, users are expected to clamp them before setting.
* Fixed :class:`omni.isaac.lab.envs.mdp.EMAJointPositionToLimitsActionCfg` to smoothen the actions
  at environment frequency instead of simulation frequency.

* Renamed the following functions in :meth:`omni.isaac.lab.envs.mdp` to avoid confusions:

  * Observation: :meth:`joint_pos_norm` -> :meth:`joint_pos_limit_normalized`
  * Action: :class:`ExponentialMovingAverageJointPositionAction` -> :class:`EMAJointPositionToLimitsAction`
  * Termination: :meth:`base_height` -> :meth:`root_height_below_minimum`
  * Termination: :meth:`joint_pos_limit` -> :meth:`joint_pos_out_of_limit`
  * Termination: :meth:`joint_pos_manual_limit` -> :meth:`joint_pos_out_of_manual_limit`
  * Termination: :meth:`joint_vel_limit` -> :meth:`joint_vel_out_of_limit`
  * Termination: :meth:`joint_vel_manual_limit` -> :meth:`joint_vel_out_of_manual_limit`
  * Termination: :meth:`joint_torque_limit` -> :meth:`joint_effort_out_of_limit`

Deprecated
^^^^^^^^^^

* Deprecated the function :meth:`omni.isaac.lab.envs.mdp.add_body_mass` in favor of
  :meth:`omni.isaac.lab.envs.mdp.randomize_rigid_body_mass`. This supports randomizing the mass based on different
  operations (add, scale, or set) and sampling distributions.


0.15.13 (2024-04-16)
~~~~~~~~~~~~~~~~~~~~

Changed
^^^^^^^

* Improved startup performance by enabling rendering-based extensions only when necessary and caching of nucleus directory.
* Renamed the flag ``OFFSCREEN_RENDER`` or ``--offscreen_render`` to ``ENABLE_CAMERAS`` or ``--enable_cameras`` respectively.


0.15.12 (2024-04-16)
~~~~~~~~~~~~~~~~~~~~

Changed
^^^^^^^

* Replaced calls to the ``check_file_path`` function in the :mod:`omni.isaac.lab.sim.spawners.from_files`
  with the USD stage resolve identifier function. This helps speed up the loading of assets from file paths
  by avoiding Nucleus server calls.


0.15.11 (2024-04-15)
~~~~~~~~~~~~~~~~~~~~

Added
^^^^^

* Added the :meth:`omni.isaac.lab.sim.SimulationContext.has_rtx_sensors` method to check if any
  RTX-related sensors such as cameras have been created in the simulation. This is useful to determine
  if simulation requires RTX rendering during step or not.

Fixed
^^^^^

* Fixed the rendering of RTX-related sensors such as cameras inside the :class:`omni.isaac.lab.envs.RLTaskEnv` class.
  Earlier the rendering did not happen inside the step function, which caused the sensor data to be empty.


0.15.10 (2024-04-11)
~~~~~~~~~~~~~~~~~~~~

Fixed
^^^^^

* Fixed sharing of the same memory address between returned tensors from observation terms
  in the :class:`omni.isaac.lab.managers.ObservationManager` class. Earlier, the returned
  tensors could map to the same memory address, causing issues when the tensors were modified
  during scaling, clipping or other operations.


0.15.9 (2024-04-04)
~~~~~~~~~~~~~~~~~~~

Fixed
^^^^^

* Fixed assignment of individual termination terms inside the :class:`omni.isaac.lab.managers.TerminationManager`
  class. Earlier, the terms were being assigned their values through an OR operation which resulted in incorrect
  values. This regression was introduced in version 0.15.1.


0.15.8 (2024-04-02)
~~~~~~~~~~~~~~~~~~~

Added
^^^^^

* Added option to define ordering of points for the mesh-grid generation in the
  :func:`omni.isaac.lab.sensors.ray_caster.patterns.grid_pattern`. This parameter defaults to 'xy'
  for backward compatibility.


0.15.7 (2024-03-28)
~~~~~~~~~~~~~~~~~~~

Added
^^^^^

* Adds option to return indices/data in the specified query keys order in
  :class:`omni.isaac.lab.managers.SceneEntityCfg` class, and the respective
  :func:`omni.isaac.lab.utils.string.resolve_matching_names_values` and
  :func:`omni.isaac.lab.utils.string.resolve_matching_names` functions.


0.15.6 (2024-03-28)
~~~~~~~~~~~~~~~~~~~

Added
^^^^^

* Extended the :class:`omni.isaac.lab.app.AppLauncher` class to support the loading of experience files
  from the command line. This allows users to load a specific experience file when running the application
  (such as for multi-camera rendering or headless mode).

Changed
^^^^^^^

* Changed default loading of experience files in the :class:`omni.isaac.lab.app.AppLauncher` class from the ones
  provided by Isaac Sim to the ones provided in Isaac Lab's ``source/apps`` directory.


0.15.5 (2024-03-23)
~~~~~~~~~~~~~~~~~~~

Fixed
^^^^^

* Fixed the env origins in :meth:`_compute_env_origins_grid` of :class:`omni.isaac.lab.terrain.TerrainImporter`
  to match that obtained from the Isaac Sim :class:`omni.isaac.cloner.GridCloner` class.

Added
^^^^^

* Added unit test to ensure consistency between environment origins generated by IsaacSim's Grid Cloner and those
  produced by the TerrainImporter.


0.15.4 (2024-03-22)
~~~~~~~~~~~~~~~~~~~

Fixed
^^^^^

* Fixed the :class:`omni.isaac.lab.envs.mdp.actions.NonHolonomicActionCfg` class to use
  the correct variable when applying actions.


0.15.3 (2024-03-21)
~~~~~~~~~~~~~~~~~~~

Added
^^^^^

* Added unit test to check that :class:`omni.isaac.lab.scene.InteractiveScene` entity data is not shared between separate instances.

Fixed
^^^^^

* Moved class variables in :class:`omni.isaac.lab.scene.InteractiveScene` to correctly  be assigned as
  instance variables.
* Removed custom ``__del__`` magic method from :class:`omni.isaac.lab.scene.InteractiveScene`.


0.15.2 (2024-03-21)
~~~~~~~~~~~~~~~~~~~

Fixed
^^^^^

* Added resolving of relative paths for the main asset USD file when using the
  :class:`omni.isaac.lab.sim.converters.UrdfConverter` class. This is to ensure that the material paths are
  resolved correctly when the main asset file is moved to a different location.


0.15.1 (2024-03-19)
~~~~~~~~~~~~~~~~~~~

Fixed
^^^^^

* Fixed the imitation learning workflow example script, updating Isaac Lab and Robomimic API calls.
* Removed the resetting of :attr:`_term_dones` in the :meth:`omni.isaac.lab.managers.TerminationManager.reset`.
  Previously, the environment cleared out all the terms. However, it impaired reading the specific term's values externally.


0.15.0 (2024-03-17)
~~~~~~~~~~~~~~~~~~~

Deprecated
^^^^^^^^^^

* Renamed :class:`omni.isaac.lab.managers.RandomizationManager` to :class:`omni.isaac.lab.managers.EventManager`
  class for clarification as the manager takes care of events such as reset in addition to pure randomizations.
* Renamed :class:`omni.isaac.lab.managers.RandomizationTermCfg` to :class:`omni.isaac.lab.managers.EventTermCfg`
  for consistency with the class name change.


0.14.1 (2024-03-16)
~~~~~~~~~~~~~~~~~~~

Added
^^^^^

* Added simulation schemas for joint drive and fixed tendons. These can be configured for assets imported
  from file formats.
* Added logging of tendon properties to the articulation class (if they are present in the USD prim).


0.14.0 (2024-03-15)
~~~~~~~~~~~~~~~~~~~

Fixed
^^^^^

* Fixed the ordering of body names used in the :class:`omni.isaac.lab.assets.Articulation` class. Earlier,
  the body names were not following the same ordering as the bodies in the articulation. This led
  to issues when using the body names to access data related to the links from the articulation view
  (such as Jacobians, mass matrices, etc.).

Removed
^^^^^^^

* Removed the attribute :attr:`body_physx_view` from the :class:`omni.isaac.lab.assets.RigidObject`
  and :class:`omni.isaac.lab.assets.Articulation` classes. These were causing confusions when used
  with articulation view since the body names were not following the same ordering.


0.13.1 (2024-03-14)
~~~~~~~~~~~~~~~~~~~

Removed
^^^^^^^

* Removed the :mod:`omni.isaac.lab.compat` module. This module was used to provide compatibility
  with older versions of Isaac Sim. It is no longer needed since we have most of the functionality
  absorbed into the main classes.


0.13.0 (2024-03-12)
~~~~~~~~~~~~~~~~~~~

Added
^^^^^

* Added support for the following data types inside the :class:`omni.isaac.lab.sensors.Camera` class:
  ``instance_segmentation_fast`` and ``instance_id_segmentation_fast``. These are GPU-supported annotations
  and are faster than the regular annotations.

Fixed
^^^^^

* Fixed handling of semantic filtering inside the :class:`omni.isaac.lab.sensors.Camera` class. Earlier,
  the annotator was given ``semanticTypes`` as an argument. However, with Isaac Sim 2023.1, the annotator
  does not accept this argument. Instead the mapping needs to be set to the synthetic data interface directly.
* Fixed the return shape of colored images for segmentation data types inside the
  :class:`omni.isaac.lab.sensors.Camera` class. Earlier, the images were always returned as ``int32``. Now,
  they are casted to ``uint8`` 4-channel array before returning if colorization is enabled for the annotation type.

Removed
^^^^^^^

* Dropped support for ``instance_segmentation`` and ``instance_id_segmentation`` annotations in the
  :class:`omni.isaac.lab.sensors.Camera` class. Their "fast" counterparts should be used instead.
* Renamed the argument :attr:`omni.isaac.lab.sensors.CameraCfg.semantic_types` to
  :attr:`omni.isaac.lab.sensors.CameraCfg.semantic_filter`. This is more aligned with Replicator's terminology
  for semantic filter predicates.
* Replaced the argument :attr:`omni.isaac.lab.sensors.CameraCfg.colorize` with separate colorized
  arguments for each annotation type (:attr:`~omni.isaac.lab.sensors.CameraCfg.colorize_instance_segmentation`,
  :attr:`~omni.isaac.lab.sensors.CameraCfg.colorize_instance_id_segmentation`, and
  :attr:`~omni.isaac.lab.sensors.CameraCfg.colorize_semantic_segmentation`).


0.12.4 (2024-03-11)
~~~~~~~~~~~~~~~~~~~

Fixed
^^^^^


* Adapted randomization terms to deal with ``slice`` for the body indices. Earlier, the terms were not
  able to handle the slice object and were throwing an error.
* Added ``slice`` type-hinting to all body and joint related methods in the rigid body and articulation
  classes. This is to make it clear that the methods can handle both list of indices and slices.


0.12.3 (2024-03-11)
~~~~~~~~~~~~~~~~~~~

Fixed
^^^^^

* Added signal handler to the :class:`omni.isaac.lab.app.AppLauncher` class to catch the ``SIGINT`` signal
  and close the application gracefully. This is to prevent the application from crashing when the user
  presses ``Ctrl+C`` to close the application.


0.12.2 (2024-03-10)
~~~~~~~~~~~~~~~~~~~

Added
^^^^^

* Added observation terms for states of a rigid object in world frame.
* Added randomization terms to set root state with randomized orientation and joint state within user-specified limits.
* Added reward term for penalizing specific termination terms.

Fixed
^^^^^

* Improved sampling of states inside randomization terms. Earlier, the code did multiple torch calls
  for sampling different components of the vector. Now, it uses a single call to sample the entire vector.


0.12.1 (2024-03-09)
~~~~~~~~~~~~~~~~~~~

Added
^^^^^

* Added an option to the last actions observation term to get a specific term by name from the action manager.
  If None, the behavior remains the same as before (the entire action is returned).


0.12.0 (2024-03-08)
~~~~~~~~~~~~~~~~~~~

Added
^^^^^

* Added functionality to sample flat patches on a generated terrain. This can be configured using
  :attr:`omni.isaac.lab.terrains.SubTerrainBaseCfg.flat_patch_sampling` attribute.
* Added a randomization function for setting terrain-aware root state. Through this, an asset can be
  reset to a randomly sampled flat patches.

Fixed
^^^^^

* Separated normal and terrain-base position commands. The terrain based commands rely on the
  terrain to sample flat patches for setting the target position.
* Fixed command resample termination function.

Changed
^^^^^^^

* Added the attribute :attr:`omni.isaac.lab.envs.mdp.commands.UniformVelocityCommandCfg.heading_control_stiffness`
  to control the stiffness of the heading control term in the velocity command term. Earlier, this was
  hard-coded to 0.5 inside the term.

Removed
^^^^^^^

* Removed the function :meth:`sample_new_targets` in the terrain importer. Instead the attribute
  :attr:`omni.isaac.lab.terrains.TerrainImporter.flat_patches` should be used to sample new targets.


0.11.3 (2024-03-04)
~~~~~~~~~~~~~~~~~~~

Fixed
^^^^^

* Corrects the functions :func:`omni.isaac.lab.utils.math.axis_angle_from_quat` and :func:`omni.isaac.lab.utils.math.quat_error_magnitude`
  to accept tensors of the form (..., 4) instead of (N, 4). This brings us in line with our documentation and also upgrades one of our functions
  to handle higher dimensions.


0.11.2 (2024-03-04)
~~~~~~~~~~~~~~~~~~~

Added
^^^^^

* Added checks for default joint position and joint velocity in the articulation class. This is to prevent
  users from configuring values for these quantities that might be outside the valid range from the simulation.


0.11.1 (2024-02-29)
~~~~~~~~~~~~~~~~~~~

Added
^^^^^

* Replaced the default values for ``joint_ids`` and ``body_ids`` from ``None`` to ``slice(None)``
  in the :class:`omni.isaac.lab.managers.SceneEntityCfg`.
* Adapted rewards and observations terms so that the users can query a subset of joints and bodies.


0.11.0 (2024-02-27)
~~~~~~~~~~~~~~~~~~~

Removed
^^^^^^^

* Dropped support for Isaac Sim<=2022.2. As part of this, removed the components of :class:`omni.isaac.lab.app.AppLauncher`
  which handled ROS extension loading. We no longer need them in Isaac Sim>=2023.1 to control the load order to avoid crashes.
* Upgraded Dockerfile to use ISAACSIM_VERSION=2023.1.1 by default.


0.10.28 (2024-02-29)
~~~~~~~~~~~~~~~~~~~~

Added
^^^^^

* Implemented relative and moving average joint position action terms. These allow the user to specify
  the target joint positions as relative to the current joint positions or as a moving average of the
  joint positions over a window of time.


0.10.27 (2024-02-28)
~~~~~~~~~~~~~~~~~~~~

Added
^^^^^

* Added UI feature to start and stop animation recording in the stage when running an environment.
  To enable this feature, please pass the argument ``--disable_fabric`` to the environment script to allow
  USD read/write operations. Be aware that this will slow down the simulation.


0.10.26 (2024-02-26)
~~~~~~~~~~~~~~~~~~~~

Added
^^^^^

* Added a viewport camera controller class to the :class:`omni.isaac.lab.envs.BaseEnv`. This is useful
  for applications where the user wants to render the viewport from different perspectives even when the
  simulation is running in headless mode.


0.10.25 (2024-02-26)
~~~~~~~~~~~~~~~~~~~~

Fixed
^^^^^

* Ensures that all path arguments in :mod:`omni.isaac.lab.sim.utils` are cast to ``str``. Previously,
  we had handled path types as strings without casting.


0.10.24 (2024-02-26)
~~~~~~~~~~~~~~~~~~~~

Added
^^^^^

* Added tracking of contact time in the :class:`omni.isaac.lab.sensors.ContactSensor` class. Previously,
  only the air time was being tracked.
* Added contact force threshold, :attr:`omni.isaac.lab.sensors.ContactSensorCfg.force_threshold`, to detect
  when the contact sensor is in contact. Previously, this was set to hard-coded 1.0 in the sensor class.


0.10.23 (2024-02-21)
~~~~~~~~~~~~~~~~~~~~

Fixed
^^^^^

* Fixes the order of size arguments in :meth:`omni.isaac.lab.terrains.height_field.random_uniform_terrain`. Previously, the function would crash if the size along x and y were not the same.


0.10.22 (2024-02-14)
~~~~~~~~~~~~~~~~~~~~

Fixed
^^^^^

* Fixed "divide by zero" bug in :class:`~omni.isaac.lab.sim.SimulationContext` when setting gravity vector.
  Now, it is correctly disabled when the gravity vector is set to zero.


0.10.21 (2024-02-12)
~~~~~~~~~~~~~~~~~~~~

Fixed
^^^^^

* Fixed the printing of articulation joint information when the articulation has only one joint.
  Earlier, the function was performing a squeeze operation on the tensor, which caused an error when
  trying to index the tensor of shape (1,).


0.10.20 (2024-02-12)
~~~~~~~~~~~~~~~~~~~~

Added
^^^^^

* Adds :attr:`omni.isaac.lab.sim.PhysxCfg.enable_enhanced_determinism` to enable improved
  determinism from PhysX. Please note this comes at the expense of performance.


0.10.19 (2024-02-08)
~~~~~~~~~~~~~~~~~~~~

Fixed
^^^^^

* Fixed environment closing so that articulations, objects, and sensors are cleared properly.


0.10.18 (2024-02-05)
~~~~~~~~~~~~~~~~~~~~

Fixed
^^^^^

* Pinned :mod:`torch` version to 2.0.1 in the setup.py to keep parity version of :mod:`torch` supplied by
  Isaac 2023.1.1, and prevent version incompatibility between :mod:`torch` ==2.2 and
  :mod:`typing-extensions` ==3.7.4.3


0.10.17 (2024-02-02)
~~~~~~~~~~~~~~~~~~~~

Fixed
^^^^^^

* Fixed carb setting ``/app/livestream/enabled`` to be set as False unless live-streaming is specified
  by :class:`omni.isaac.lab.app.AppLauncher` settings. This fixes the logic of :meth:`SimulationContext.render`,
  which depended on the config in previous versions of Isaac defaulting to false for this setting.


0.10.16 (2024-01-29)
~~~~~~~~~~~~~~~~~~~~

Added
^^^^^^

* Added an offset parameter to the height scan observation term. This allows the user to specify the
  height offset of the scan from the tracked body. Previously it was hard-coded to be 0.5.


0.10.15 (2024-01-29)
~~~~~~~~~~~~~~~~~~~~

Fixed
^^^^^

* Fixed joint torque computation for implicit actuators. Earlier, the torque was always zero for implicit
  actuators. Now, it is computed approximately by applying the PD law.


0.10.14 (2024-01-22)
~~~~~~~~~~~~~~~~~~~~

Fixed
^^^^^

* Fixed the tensor shape of :attr:`omni.isaac.lab.sensors.ContactSensorData.force_matrix_w`. Earlier, the reshaping
  led to a mismatch with the data obtained from PhysX.


0.10.13 (2024-01-15)
~~~~~~~~~~~~~~~~~~~~

Fixed
^^^^^

* Fixed running of environments with a single instance even if the :attr:`replicate_physics`` flag is set to True.


0.10.12 (2024-01-10)
~~~~~~~~~~~~~~~~~~~~

Fixed
^^^^^

* Fixed indexing of source and target frames in the :class:`omni.isaac.lab.sensors.FrameTransformer` class.
  Earlier, it always assumed that the source frame body is at index 0. Now, it uses the body index of the
  source frame to compute the transformation.

Deprecated
^^^^^^^^^^

* Renamed quantities in the :class:`omni.isaac.lab.sensors.FrameTransformerData` class to be more
  consistent with the terminology used in the asset classes. The following quantities are deprecated:

  * ``target_rot_w`` -> ``target_quat_w``
  * ``source_rot_w`` -> ``source_quat_w``
  * ``target_rot_source`` -> ``target_quat_source``


0.10.11 (2024-01-08)
~~~~~~~~~~~~~~~~~~~~

Fixed
^^^^^

* Fixed attribute error raised when calling the :class:`omni.isaac.lab.envs.mdp.TerrainBasedPositionCommand`
  command term.
* Added a dummy function in :class:`omni.isaac.lab.terrain.TerrainImporter` that returns environment
  origins as terrain-aware sampled targets. This function should be implemented by child classes based on
  the terrain type.


0.10.10 (2023-12-21)
~~~~~~~~~~~~~~~~~~~~

Fixed
^^^^^

* Fixed reliance on non-existent ``Viewport`` in :class:`omni.isaac.lab.sim.SimulationContext` when loading livestreaming
  by ensuring that the extension ``omni.kit.viewport.window`` is enabled in :class:`omni.isaac.lab.app.AppLauncher` when
  livestreaming is enabled


0.10.9 (2023-12-21)
~~~~~~~~~~~~~~~~~~~

Fixed
^^^^^

* Fixed invalidation of physics views inside the asset and sensor classes. Earlier, they were left initialized
  even when the simulation was stopped. This caused issues when closing the application.


0.10.8 (2023-12-20)
~~~~~~~~~~~~~~~~~~~

Fixed
^^^^^

* Fixed the :class:`omni.isaac.lab.envs.mdp.actions.DifferentialInverseKinematicsAction` class
  to account for the offset pose of the end-effector.


0.10.7 (2023-12-19)
~~~~~~~~~~~~~~~~~~~

Fixed
^^^^^

* Added a check to ray-cast and camera sensor classes to ensure that the sensor prim path does not
  have a regex expression at its leaf. For instance, ``/World/Robot/camera_.*`` is not supported
  for these sensor types. This behavior needs to be fixed in the future.


0.10.6 (2023-12-19)
~~~~~~~~~~~~~~~~~~~

Added
^^^^^

* Added support for using articulations as visualization markers. This disables all physics APIs from
  the articulation and allows the user to use it as a visualization marker. It is useful for creating
  visualization markers for the end-effectors or base of the robot.

Fixed
^^^^^

* Fixed hiding of debug markers from secondary images when using the
  :class:`omni.isaac.lab.markers.VisualizationMarkers` class. Earlier, the properties were applied on
  the XForm prim instead of the Mesh prim.


0.10.5 (2023-12-18)
~~~~~~~~~~~~~~~~~~~

Fixed
^^^^^

* Fixed test ``check_base_env_anymal_locomotion.py``, which
  previously called :func:`torch.jit.load` with the path to a policy (which would work
  for a local file), rather than calling
  :func:`omni.isaac.lab.utils.assets.read_file` on the path to get the file itself.


0.10.4 (2023-12-14)
~~~~~~~~~~~~~~~~~~~

Fixed
^^^^^

* Fixed potentially breaking import of omni.kit.widget.toolbar by ensuring that
  if live-stream is enabled, then the :mod:`omni.kit.widget.toolbar`
  extension is loaded.

0.10.3 (2023-12-12)
~~~~~~~~~~~~~~~~~~~

Added
^^^^^

* Added the attribute :attr:`omni.isaac.lab.actuators.ActuatorNetMLPCfg.input_order`
  to specify the order of the input tensors to the MLP network.

Fixed
^^^^^

* Fixed computation of metrics for the velocity command term. Earlier, the norm was being computed
  over the entire batch instead of the last dimension.
* Fixed the clipping inside the :class:`omni.isaac.lab.actuators.DCMotor` class. Earlier, it was
  not able to handle the case when configured saturation limit was set to None.


0.10.2 (2023-12-12)
~~~~~~~~~~~~~~~~~~~

Fixed
^^^^^

* Added a check in the simulation stop callback in the :class:`omni.isaac.lab.sim.SimulationContext` class
  to not render when an exception is raised. The while loop in the callback was preventing the application
  from closing when an exception was raised.


0.10.1 (2023-12-06)
~~~~~~~~~~~~~~~~~~~

Added
^^^^^

* Added command manager class with terms defined by :class:`omni.isaac.lab.managers.CommandTerm`. This
  allow for multiple types of command generators to be used in the same environment.


0.10.0 (2023-12-04)
~~~~~~~~~~~~~~~~~~~

Changed
^^^^^^^

* Modified the sensor and asset base classes to use the underlying PhysX views instead of Isaac Sim views.
  Using Isaac Sim classes led to a very high load time (of the order of minutes) when using a scene with
  many assets. This is because Isaac Sim supports USD paths which are slow and not required.

Added
^^^^^

* Added faster implementation of USD stage traversal methods inside the :class:`omni.isaac.lab.sim.utils` module.
* Added properties :attr:`omni.isaac.lab.assets.AssetBase.num_instances` and
  :attr:`omni.isaac.lab.sensor.SensorBase.num_instances` to obtain the number of instances of the asset
  or sensor in the simulation respectively.

Removed
^^^^^^^

* Removed dependencies on Isaac Sim view classes. It is no longer possible to use :attr:`root_view` and
  :attr:`body_view`. Instead use :attr:`root_physx_view` and :attr:`body_physx_view` to access the underlying
  PhysX views.


0.9.55 (2023-12-03)
~~~~~~~~~~~~~~~~~~~

Fixed
^^^^^

* Fixed the Nucleus directory path in the :attr:`omni.isaac.lab.utils.assets.NVIDIA_NUCLEUS_DIR`.
  Earlier, it was referring to the ``NVIDIA/Assets`` directory instead of ``NVIDIA``.


0.9.54 (2023-11-29)
~~~~~~~~~~~~~~~~~~~

Fixed
^^^^^

* Fixed pose computation in the :class:`omni.isaac.lab.sensors.Camera` class to obtain them from XFormPrimView
  instead of using ``UsdGeomCamera.ComputeLocalToWorldTransform`` method. The latter is not updated correctly
  during GPU simulation.
* Fixed initialization of the annotator info in the class :class:`omni.isaac.lab.sensors.Camera`. Previously
  all dicts had the same memory address which caused all annotators to have the same info.
* Fixed the conversion of ``uint32`` warp arrays inside the :meth:`omni.isaac.lab.utils.array.convert_to_torch`
  method. PyTorch does not support this type, so it is converted to ``int32`` before converting to PyTorch tensor.
* Added render call inside :meth:`omni.isaac.lab.sim.SimulationContext.reset` to initialize Replicator
  buffers when the simulation is reset.


0.9.53 (2023-11-29)
~~~~~~~~~~~~~~~~~~~

Changed
^^^^^^^

* Changed the behavior of passing :obj:`None` to the :class:`omni.isaac.lab.actuators.ActuatorBaseCfg`
  class. Earlier, they were resolved to fixed default values. Now, they imply that the values are loaded
  from the USD joint drive configuration.

Added
^^^^^

* Added setting of joint armature and friction quantities to the articulation class.


0.9.52 (2023-11-29)
~~~~~~~~~~~~~~~~~~~

Changed
^^^^^^^

* Changed the warning print in :meth:`omni.isaac.lab.sim.utils.apply_nested` method
  to be more descriptive. Earlier, it was printing a warning for every instanced prim.
  Now, it only prints a warning if it could not apply the attribute to any of the prims.

Added
^^^^^

* Added the method :meth:`omni.isaac.lab.utils.assets.retrieve_file_path` to
  obtain the absolute path of a file on the Nucleus server or locally.

Fixed
^^^^^

* Fixed hiding of STOP button in the :class:`AppLauncher` class when running the
  simulation in headless mode.
* Fixed a bug with :meth:`omni.isaac.lab.sim.utils.clone` failing when the input prim path
  had no parent (example: "/Table").


0.9.51 (2023-11-29)
~~~~~~~~~~~~~~~~~~~

Changed
^^^^^^^

* Changed the :meth:`omni.isaac.lab.sensor.SensorBase.update` method to always recompute the buffers if
  the sensor is in visualization mode.

Added
^^^^^

* Added available entities to the error message when accessing a non-existent entity in the
  :class:`InteractiveScene` class.
* Added a warning message when the user tries to reference an invalid prim in the :class:`FrameTransformer` sensor.


0.9.50 (2023-11-28)
~~~~~~~~~~~~~~~~~~~

Added
^^^^^

* Hid the ``STOP`` button in the UI when running standalone Python scripts. This is to prevent
  users from accidentally clicking the button and stopping the simulation. They should only be able to
  play and pause the simulation from the UI.

Removed
^^^^^^^

* Removed :attr:`omni.isaac.lab.sim.SimulationCfg.shutdown_app_on_stop`. The simulation is always rendering
  if it is stopped from the UI. The user needs to close the window or press ``Ctrl+C`` to close the simulation.


0.9.49 (2023-11-27)
~~~~~~~~~~~~~~~~~~~

Added
^^^^^

* Added an interface class, :class:`omni.isaac.lab.managers.ManagerTermBase`, to serve as the parent class
  for term implementations that are functional classes.
* Adapted all managers to support terms that are classes and not just functions clearer. This allows the user to
  create more complex terms that require additional state information.


0.9.48 (2023-11-24)
~~~~~~~~~~~~~~~~~~~

Fixed
^^^^^

* Fixed initialization of drift in the :class:`omni.isaac.lab.sensors.RayCasterCamera` class.


0.9.47 (2023-11-24)
~~~~~~~~~~~~~~~~~~~

Fixed
^^^^^

* Automated identification of the root prim in the :class:`omni.isaac.lab.assets.RigidObject` and
  :class:`omni.isaac.lab.assets.Articulation` classes. Earlier, the root prim was hard-coded to
  the spawn prim path. Now, the class searches for the root prim under the spawn prim path.


0.9.46 (2023-11-24)
~~~~~~~~~~~~~~~~~~~

Fixed
^^^^^

* Fixed a critical issue in the asset classes with writing states into physics handles.
  Earlier, the states were written over all the indices instead of the indices of the
  asset that were being updated. This caused the physics handles to refresh the states
  of all the assets in the scene, which is not desirable.


0.9.45 (2023-11-24)
~~~~~~~~~~~~~~~~~~~

Added
^^^^^

* Added :class:`omni.isaac.lab.command_generators.UniformPoseCommandGenerator` to generate
  poses in the asset's root frame by uniformly sampling from a given range.


0.9.44 (2023-11-16)
~~~~~~~~~~~~~~~~~~~

Added
^^^^^

* Added methods :meth:`reset` and :meth:`step` to the :class:`omni.isaac.lab.envs.BaseEnv`. This unifies
  the environment interface for simple standalone applications with the class.


0.9.43 (2023-11-16)
~~~~~~~~~~~~~~~~~~~

Fixed
^^^^^

* Replaced subscription of physics play and stop events in the :class:`omni.isaac.lab.assets.AssetBase` and
  :class:`omni.isaac.lab.sensors.SensorBase` classes with subscription to time-line play and stop events.
  This is to prevent issues in cases where physics first needs to perform mesh cooking and handles are not
  available immediately. For instance, with deformable meshes.


0.9.42 (2023-11-16)
~~~~~~~~~~~~~~~~~~~

Fixed
^^^^^

* Fixed setting of damping values from the configuration for :class:`ActuatorBase` class. Earlier,
  the stiffness values were being set into damping when a dictionary configuration was passed to the
  actuator model.
* Added dealing with :class:`int` and :class:`float` values in the configurations of :class:`ActuatorBase`.
  Earlier, a type-error was thrown when integer values were passed to the actuator model.


0.9.41 (2023-11-16)
~~~~~~~~~~~~~~~~~~~

Fixed
^^^^^

* Fixed the naming and shaping issues in the binary joint action term.


0.9.40 (2023-11-09)
~~~~~~~~~~~~~~~~~~~

Fixed
^^^^^

* Simplified the manual initialization of Isaac Sim :class:`ArticulationView` class. Earlier, we basically
  copied the code from the Isaac Sim source code. Now, we just call their initialize method.

Changed
^^^^^^^

* Changed the name of attribute :attr:`default_root_state_w` to :attr:`default_root_state`. The latter is
  more correct since the data is actually in the local environment frame and not the simulation world frame.


0.9.39 (2023-11-08)
~~~~~~~~~~~~~~~~~~~

Fixed
^^^^^

* Changed the reference of private ``_body_view`` variable inside the :class:`RigidObject` class
  to the public ``body_view`` property. For a rigid object, the private variable is not defined.


0.9.38 (2023-11-07)
~~~~~~~~~~~~~~~~~~~

Changed
^^^^^^^

* Upgraded the :class:`omni.isaac.lab.envs.RLTaskEnv` class to support Gym 0.29.0 environment definition.

Added
^^^^^

* Added computation of ``time_outs`` and ``terminated`` signals inside the termination manager. These follow the
  definition mentioned in `Gym 0.29.0 <https://gymnasium.farama.org/tutorials/gymnasium_basics/handling_time_limits/>`_.
* Added proper handling of observation and action spaces in the :class:`omni.isaac.lab.envs.RLTaskEnv` class.
  These now follow closely to how Gym VecEnv handles the spaces.


0.9.37 (2023-11-06)
~~~~~~~~~~~~~~~~~~~

Fixed
^^^^^

* Fixed broken visualization in :mod:`omni.isaac.lab.sensors.FrameTramsformer` class by overwriting the
  correct ``_debug_vis_callback`` function.
* Moved the visualization marker configurations of sensors to their respective sensor configuration classes.
  This allows users to set these configurations from the configuration object itself.


0.9.36 (2023-11-03)
~~~~~~~~~~~~~~~~~~~

Fixed
^^^^^

* Added explicit deleting of different managers in the :class:`omni.isaac.lab.envs.BaseEnv` and
  :class:`omni.isaac.lab.envs.RLTaskEnv` classes. This is required since deleting the managers
  is order-sensitive (many managers need to be deleted before the scene is deleted).


0.9.35 (2023-11-02)
~~~~~~~~~~~~~~~~~~~

Fixed
^^^^^

* Fixed the error: ``'str' object has no attribute '__module__'`` introduced by adding the future import inside the
  :mod:`omni.isaac.lab.utils.warp.kernels` module. Warp language does not support the ``__future__`` imports.


0.9.34 (2023-11-02)
~~~~~~~~~~~~~~~~~~~

Fixed
^^^^^

* Added missing import of ``from __future__ import annotations`` in the :mod:`omni.isaac.lab.utils.warp`
  module. This is needed to have a consistent behavior across Python versions.


0.9.33 (2023-11-02)
~~~~~~~~~~~~~~~~~~~

Fixed
^^^^^

* Fixed the :class:`omni.isaac.lab.command_generators.NullCommandGenerator` class. Earlier,
  it was having a runtime error due to infinity in the resampling time range. Now, the class just
  overrides the parent methods to perform no operations.


0.9.32 (2023-11-02)
~~~~~~~~~~~~~~~~~~~

Changed
^^^^^^^

* Renamed the :class:`omni.isaac.lab.envs.RLEnv` class to :class:`omni.isaac.lab.envs.RLTaskEnv` to
  avoid confusions in terminologies between environments and tasks.


0.9.31 (2023-11-02)
~~~~~~~~~~~~~~~~~~~

Added
^^^^^

* Added the :class:`omni.isaac.lab.sensors.RayCasterCamera` class, as a ray-casting based camera for
  "distance_to_camera", "distance_to_image_plane" and "normals" annotations. It has the same interface and
  functionalities as the USD Camera while it is on average 30% faster.


0.9.30 (2023-11-01)
~~~~~~~~~~~~~~~~~~~

Fixed
^^^^^

* Added skipping of None values in the :class:`InteractiveScene` class when creating the scene from configuration
  objects. Earlier, it was throwing an error when the user passed a None value for a scene element.
* Added ``kwargs`` to the :class:`RLEnv` class to allow passing additional arguments from gym registry function.
  This is now needed since the registry function passes args beyond the ones specified in the constructor.


0.9.29 (2023-11-01)
~~~~~~~~~~~~~~~~~~~

Fixed
^^^^^

* Fixed the material path resolution inside the :class:`omni.isaac.lab.sim.converters.UrdfConverter` class.
  With Isaac Sim 2023.1, the material paths from the importer are always saved as absolute paths. This caused
  issues when the generated USD file was moved to a different location. The fix now resolves the material paths
  relative to the USD file location.


0.9.28 (2023-11-01)
~~~~~~~~~~~~~~~~~~~

Changed
^^^^^^^

* Changed the way the :func:`omni.isaac.lab.sim.spawners.from_files.spawn_ground_plane` function sets the
  height of the ground. Earlier, it was reading the height from the configuration object. Now, it expects the
  desired transformation as inputs to the function. This makes it consistent with the other spawner functions.


0.9.27 (2023-10-31)
~~~~~~~~~~~~~~~~~~~

Changed
^^^^^^^

* Removed the default value of the argument ``camel_case`` in setters of USD attributes. This is to avoid
  confusion with the naming of the attributes in the USD file.

Fixed
^^^^^

* Fixed the selection of material prim in the :class:`omni.isaac.lab.sim.spawners.materials.spawn_preview_surface`
  method. Earlier, the created prim was being selected in the viewport which interfered with the selection of
  prims by the user.
* Updated :class:`omni.isaac.lab.sim.converters.MeshConverter` to use a different stage than the default stage
  for the conversion. This is to avoid the issue of the stage being closed when the conversion is done.


0.9.26 (2023-10-31)
~~~~~~~~~~~~~~~~~~~

Added
^^^^^

* Added the sensor implementation for :class:`omni.isaac.lab.sensors.FrameTransformer` class. Currently,
  it handles obtaining the transformation between two frames in the same articulation.


0.9.25 (2023-10-27)
~~~~~~~~~~~~~~~~~~~

Added
^^^^^

* Added the :mod:`omni.isaac.lab.envs.ui` module to put all the UI-related classes in one place. This currently
  implements the :class:`omni.isaac.lab.envs.ui.BaseEnvWindow` and :class:`omni.isaac.lab.envs.ui.RLEnvWindow`
  classes. Users can inherit from these classes to create their own UI windows.
* Added the attribute :attr:`omni.isaac.lab.envs.BaseEnvCfg.ui_window_class_type` to specify the UI window class
  to be used for the environment. This allows the user to specify their own UI window class to be used for the
  environment.


0.9.24 (2023-10-27)
~~~~~~~~~~~~~~~~~~~

Changed
^^^^^^^

* Changed the behavior of setting up debug visualization for assets, sensors and command generators.
  Earlier it was raising an error if debug visualization was not enabled in the configuration object.
  Now it checks whether debug visualization is implemented and only sets up the callback if it is
  implemented.


0.9.23 (2023-10-27)
~~~~~~~~~~~~~~~~~~~

Fixed
^^^^^

* Fixed a typo in the :class:`AssetBase` and :class:`SensorBase` that effected the class destructor.
  Earlier, a tuple was being created in the constructor instead of the actual object.


0.9.22 (2023-10-26)
~~~~~~~~~~~~~~~~~~~

Added
^^^^^

* Added a :class:`omni.isaac.lab.command_generators.NullCommandGenerator` class for no command environments.
  This is easier to work with than having checks for :obj:`None` in the command generator.

Fixed
^^^^^

* Moved the randomization manager to the :class:`omni.isaac.lab.envs.BaseEnv` class with the default
  settings to reset the scene to the defaults specified in the configurations of assets.
* Moved command generator to the :class:`omni.isaac.lab.envs.RlEnv` class to have all task-specification
  related classes in the same place.


0.9.21 (2023-10-26)
~~~~~~~~~~~~~~~~~~~

Fixed
^^^^^

* Decreased the priority of callbacks in asset and sensor base classes. This may help in preventing
  crashes when warm starting the simulation.
* Fixed no rendering mode when running the environment from the GUI. Earlier the function
  :meth:`SimulationContext.set_render_mode` was erroring out.


0.9.20 (2023-10-25)
~~~~~~~~~~~~~~~~~~~

Fixed
^^^^^

* Changed naming in :class:`omni.isaac.lab.sim.SimulationContext.RenderMode` to use ``NO_GUI_OR_RENDERING``
  and ``NO_RENDERING`` instead of ``HEADLESS`` for clarity.
* Changed :class:`omni.isaac.lab.sim.SimulationContext` to be capable of handling livestreaming and
  offscreen rendering.
* Changed :class:`omni.isaac.lab.app.AppLauncher` envvar ``VIEWPORT_RECORD`` to the more descriptive
  ``OFFSCREEN_RENDER``.


0.9.19 (2023-10-25)
~~~~~~~~~~~~~~~~~~~

Added
^^^^^

* Added Gym observation and action spaces for the :class:`omni.isaac.lab.envs.RLEnv` class.


0.9.18 (2023-10-23)
~~~~~~~~~~~~~~~~~~~

Added
^^^^^

* Created :class:`omni.isaac.lab.sim.converters.asset_converter.AssetConverter` to serve as a base
  class for all asset converters.
* Added :class:`omni.isaac.lab.sim.converters.mesh_converter.MeshConverter` to handle loading and conversion
  of mesh files (OBJ, STL and FBX) into USD format.
* Added script ``convert_mesh.py`` to ``source/tools`` to allow users to convert a mesh to USD via command line arguments.

Changed
^^^^^^^

* Renamed the submodule :mod:`omni.isaac.lab.sim.loaders` to :mod:`omni.isaac.lab.sim.converters` to be more
  general with the functionality of the module.
* Updated ``check_instanceable.py`` script to convert relative paths to absolute paths.


0.9.17 (2023-10-22)
~~~~~~~~~~~~~~~~~~~

Added
^^^^^

* Added setters and getters for term configurations in the :class:`RandomizationManager`, :class:`RewardManager`
  and :class:`TerminationManager` classes. This allows the user to modify the term configurations after the
  manager has been created.
* Added the method :meth:`compute_group` to the :class:`omni.isaac.lab.managers.ObservationManager` class to
  compute the observations for only a given group.
* Added the curriculum term for modifying reward weights after certain environment steps.


0.9.16 (2023-10-22)
~~~~~~~~~~~~~~~~~~~

Added
^^^^^

* Added support for keyword arguments for terms in the :class:`omni.isaac.lab.managers.ManagerBase`.

Fixed
^^^^^

* Fixed resetting of buffers in the :class:`TerminationManager` class. Earlier, the values were being set
  to ``0.0`` instead of ``False``.


0.9.15 (2023-10-22)
~~~~~~~~~~~~~~~~~~~

Added
^^^^^

* Added base yaw heading and body acceleration into :class:`omni.isaac.lab.assets.RigidObjectData` class.
  These quantities are computed inside the :class:`RigidObject` class.

Fixed
^^^^^

* Fixed the :meth:`omni.isaac.lab.assets.RigidObject.set_external_force_and_torque` method to correctly
  deal with the body indices.
* Fixed a bug in the :meth:`omni.isaac.lab.utils.math.wrap_to_pi` method to prevent self-assignment of
  the input tensor.


0.9.14 (2023-10-21)
~~~~~~~~~~~~~~~~~~~

Added
^^^^^

* Added 2-D drift (i.e. along x and y) to the :class:`omni.isaac.lab.sensors.RayCaster` class.
* Added flags to the :class:`omni.isaac.lab.sensors.ContactSensorCfg` to optionally obtain the
  sensor origin and air time information. Since these are not required by default, they are
  disabled by default.

Fixed
^^^^^

* Fixed the handling of contact sensor history buffer in the :class:`omni.isaac.lab.sensors.ContactSensor` class.
  Earlier, the buffer was not being updated correctly.


0.9.13 (2023-10-20)
~~~~~~~~~~~~~~~~~~~

Fixed
^^^^^

* Fixed the issue with double :obj:`Ellipsis` when indexing tensors with multiple dimensions.
  The fix now uses :obj:`slice(None)` instead of :obj:`Ellipsis` to index the tensors.


0.9.12 (2023-10-18)
~~~~~~~~~~~~~~~~~~~

Fixed
^^^^^

* Fixed bugs in actuator model implementation for actuator nets. Earlier the DC motor clipping was not working.
* Fixed bug in applying actuator model in the :class:`omni.isaac.lab.asset.Articulation` class. The new
  implementation caches the outputs from explicit actuator model into the ``joint_pos_*_sim`` buffer to
  avoid feedback loops in the tensor operation.


0.9.11 (2023-10-17)
~~~~~~~~~~~~~~~~~~~

Added
^^^^^

* Added the support for semantic tags into the :class:`omni.isaac.lab.sim.spawner.SpawnerCfg` class. This allows
  the user to specify the semantic tags for a prim when spawning it into the scene. It follows the same format as
  Omniverse Replicator.


0.9.10 (2023-10-16)
~~~~~~~~~~~~~~~~~~~

Added
^^^^^

* Added ``--livestream`` and ``--ros`` CLI args to :class:`omni.isaac.lab.app.AppLauncher` class.
* Added a static function :meth:`omni.isaac.lab.app.AppLauncher.add_app_launcher_args`, which
  appends the arguments needed for :class:`omni.isaac.lab.app.AppLauncher` to the argument parser.

Changed
^^^^^^^

* Within :class:`omni.isaac.lab.app.AppLauncher`, removed ``REMOTE_DEPLOYMENT`` env-var processing
  in the favor of ``HEADLESS`` and ``LIVESTREAM`` env-vars. These have clearer uses and better parity
  with the CLI args.


0.9.9 (2023-10-12)
~~~~~~~~~~~~~~~~~~

Added
^^^^^

* Added the property :attr:`omni.isaac.lab.assets.Articulation.is_fixed_base` to the articulation class to
  check if the base of the articulation is fixed or floating.
* Added the task-space action term corresponding to the differential inverse-kinematics controller.

Fixed
^^^^^

* Simplified the :class:`omni.isaac.lab.controllers.DifferentialIKController` to assume that user provides the
  correct end-effector poses and Jacobians. Earlier it was doing internal frame transformations which made the
  code more complicated and error-prone.


0.9.8 (2023-09-30)
~~~~~~~~~~~~~~~~~~

Fixed
^^^^^

* Fixed the boundedness of class objects that register callbacks into the simulator.
  These include devices, :class:`AssetBase`, :class:`SensorBase` and :class:`CommandGenerator`.
  The fix ensures that object gets deleted when the user deletes the object.


0.9.7 (2023-09-26)
~~~~~~~~~~~~~~~~~~

Fixed
^^^^^

* Modified the :class:`omni.isaac.lab.markers.VisualizationMarkers` to use the
  :class:`omni.isaac.lab.sim.spawner.SpawnerCfg` class instead of their
  own configuration objects. This makes it consistent with the other ways to spawn assets in the scene.

Added
^^^^^

* Added the method :meth:`copy` to configclass to allow copying of configuration objects.


0.9.6 (2023-09-26)
~~~~~~~~~~~~~~~~~~

Fixed
^^^^^

* Changed class-level configuration classes to refer to class types using ``class_type`` attribute instead
  of ``cls`` or ``cls_name``.


0.9.5 (2023-09-25)
~~~~~~~~~~~~~~~~~~

Changed
^^^^^^^

* Added future import of ``annotations`` to have a consistent behavior across Python versions.
* Removed the type-hinting from docstrings to simplify maintenance of the documentation. All type-hints are
  now in the code itself.


0.9.4 (2023-08-29)
~~~~~~~~~~~~~~~~~~

Added
^^^^^

* Added :class:`omni.isaac.lab.scene.InteractiveScene`, as the central scene unit that contains all entities
  that are part of the simulation. These include the terrain, sensors, articulations, rigid objects etc.
  The scene groups the common operations of these entities and allows to access them via their unique names.
* Added :mod:`omni.isaac.lab.envs` module that contains environment definitions that encapsulate the different
  general (scene, action manager, observation manager) and RL-specific (reward and termination manager) managers.
* Added :class:`omni.isaac.lab.managers.SceneEntityCfg` to handle which scene elements are required by the
  manager's terms. This allows the manager to parse useful information from the scene elements, such as the
  joint and body indices, and pass them to the term.
* Added :class:`omni.isaac.lab.sim.SimulationContext.RenderMode` to handle different rendering modes based on
  what the user wants to update (viewport, cameras, or UI elements).

Fixed
^^^^^

* Fixed the :class:`omni.isaac.lab.command_generators.CommandGeneratorBase` to register a debug visualization
  callback similar to how sensors and robots handle visualization.


0.9.3 (2023-08-23)
~~~~~~~~~~~~~~~~~~

Added
^^^^^

* Enabled the `faulthander <https://docs.python.org/3/library/faulthandler.html>`_ to catch segfaults and print
  the stack trace. This is enabled by default in the :class:`omni.isaac.lab.app.AppLauncher` class.

Fixed
^^^^^

* Re-added the :mod:`omni.isaac.lab.utils.kit` to the ``compat`` directory and fixed all the references to it.
* Fixed the deletion of Replicator nodes for the :class:`omni.isaac.lab.sensors.Camera` class. Earlier, the
  Replicator nodes were not being deleted when the camera was deleted. However, this does not prevent the random
  crashes that happen when the camera is deleted.
* Fixed the :meth:`omni.isaac.lab.utils.math.convert_quat` to support both numpy and torch tensors.

Changed
^^^^^^^

* Renamed all the scripts inside the ``test`` directory to follow the convention:

  * ``test_<module_name>.py``: Tests for the module ``<module_name>`` using unittest.
  * ``check_<module_name>``: Check for the module ``<module_name>`` using python main function.


0.9.2 (2023-08-22)
~~~~~~~~~~~~~~~~~~

Added
^^^^^

* Added the ability to color meshes in the :class:`omni.isaac.lab.terrain.TerrainGenerator` class. Currently,
  it only supports coloring the mesh randomly (``"random"``), based on the terrain height (``"height"``), and
  no coloring (``"none"``).

Fixed
^^^^^

* Modified the :class:`omni.isaac.lab.terrain.TerrainImporter` class to configure visual and physics materials
  based on the configuration object.


0.9.1 (2023-08-18)
~~~~~~~~~~~~~~~~~~

Added
^^^^^

* Introduced three different rotation conventions in the :class:`omni.isaac.lab.sensors.Camera` class. These
  conventions are:

  * ``opengl``: the camera is looking down the -Z axis with the +Y axis pointing up
  * ``ros``: the camera is looking down the +Z axis with the +Y axis pointing down
  * ``world``: the camera is looking along the +X axis with the -Z axis pointing down

  These can be used to declare the camera offset in :class:`omni.isaac.lab.sensors.CameraCfg.OffsetCfg` class
  and in :meth:`omni.isaac.lab.sensors.Camera.set_world_pose` method. Additionally, all conventions are
  saved to :class:`omni.isaac.lab.sensors.CameraData` class for easy access.

Changed
^^^^^^^

* Adapted all the sensor classes to follow a structure similar to the :class:`omni.isaac.lab.assets.AssetBase`.
  Hence, the spawning and initialization of sensors manually by the users is avoided.
* Removed the :meth:`debug_vis` function since that this functionality is handled by a render callback automatically
  (based on the passed configuration for the :class:`omni.isaac.lab.sensors.SensorBaseCfg.debug_vis` flag).


0.9.0 (2023-08-18)
~~~~~~~~~~~~~~~~~~

Added
^^^^^

* Introduces a new set of asset interfaces. These interfaces simplify the spawning of assets into the scene
  and initializing the physics handle by putting that inside post-startup physics callbacks. With this, users
  no longer need to worry about the :meth:`spawn` and :meth:`initialize` calls.
* Added utility methods to :mod:`omni.isaac.lab.utils.string` module that resolve regex expressions based
  on passed list of target keys.

Changed
^^^^^^^

* Renamed all references of joints in an articulation from "dof" to "joint". This makes it consistent with the
  terminology used in robotics.

Deprecated
^^^^^^^^^^

* Removed the previous modules for objects and robots. Instead the :class:`Articulation` and :class:`RigidObject`
  should be used.


0.8.12 (2023-08-18)
~~~~~~~~~~~~~~~~~~~

Added
^^^^^

* Added other properties provided by ``PhysicsScene`` to the :class:`omni.isaac.lab.sim.SimulationContext`
  class to allow setting CCD, solver iterations, etc.
* Added commonly used functions to the :class:`SimulationContext` class itself to avoid having additional
  imports from Isaac Sim when doing simple tasks such as setting camera view or retrieving the simulation settings.

Fixed
^^^^^

* Switched the notations of default buffer values in :class:`omni.isaac.lab.sim.PhysxCfg` from multiplication
  to scientific notation to avoid confusion with the values.


0.8.11 (2023-08-18)
~~~~~~~~~~~~~~~~~~~

Added
^^^^^

* Adds utility functions and configuration objects in the :mod:`omni.isaac.lab.sim.spawners`
  to create the following prims in the scene:

  * :mod:`omni.isaac.lab.sim.spawners.from_file`: Create a prim from a USD/URDF file.
  * :mod:`omni.isaac.lab.sim.spawners.shapes`: Create USDGeom prims for shapes (box, sphere, cylinder, capsule, etc.).
  * :mod:`omni.isaac.lab.sim.spawners.materials`: Create a visual or physics material prim.
  * :mod:`omni.isaac.lab.sim.spawners.lights`: Create a USDLux prim for different types of lights.
  * :mod:`omni.isaac.lab.sim.spawners.sensors`: Create a USD prim for supported sensors.

Changed
^^^^^^^

* Modified the :class:`SimulationContext` class to take the default physics material using the material spawn
  configuration object.


0.8.10 (2023-08-17)
~~~~~~~~~~~~~~~~~~~

Added
^^^^^

* Added methods for defining different physics-based schemas in the :mod:`omni.isaac.lab.sim.schemas` module.
  These methods allow creating the schema if it doesn't exist at the specified prim path and modify
  its properties based on the configuration object.


0.8.9 (2023-08-09)
~~~~~~~~~~~~~~~~~~

Changed
^^^^^^^

* Moved the :class:`omni.isaac.lab.asset_loader.UrdfLoader` class to the :mod:`omni.isaac.lab.sim.loaders`
  module to make it more accessible to the user.


0.8.8 (2023-08-09)
~~~~~~~~~~~~~~~~~~

Added
^^^^^

* Added configuration classes and functions for setting different physics-based schemas in the
  :mod:`omni.isaac.lab.sim.schemas` module. These allow modifying properties of the physics solver
  on the asset using configuration objects.


0.8.7 (2023-08-03)
~~~~~~~~~~~~~~~~~~

Fixed
^^^^^

* Added support for `__post_init__ <https://docs.python.org/3/library/dataclasses.html#post-init-processing>`_ in
  the :class:`omni.isaac.lab.utils.configclass` decorator.


0.8.6 (2023-08-03)
~~~~~~~~~~~~~~~~~~

Added
^^^^^

* Added support for callable classes in the :class:`omni.isaac.lab.managers.ManagerBase`.


0.8.5 (2023-08-03)
~~~~~~~~~~~~~~~~~~

Fixed
^^^^^

* Fixed the :class:`omni.isaac.lab.markers.Visualizationmarkers` class so that the markers are not visible in camera rendering mode.

Changed
^^^^^^^

* Simplified the creation of the point instancer in the :class:`omni.isaac.lab.markers.Visualizationmarkers` class. It now creates a new
  prim at the next available prim path if a prim already exists at the given path.


0.8.4 (2023-08-02)
~~~~~~~~~~~~~~~~~~

Added
^^^^^

* Added the :class:`omni.isaac.lab.sim.SimulationContext` class to the :mod:`omni.isaac.lab.sim` module.
  This class inherits from the :class:`omni.isaac.core.simulation_context.SimulationContext` class and adds
  the ability to create a simulation context from a configuration object.


0.8.3 (2023-08-02)
~~~~~~~~~~~~~~~~~~

Changed
^^^^^^^

* Moved the :class:`ActuatorBase` class to the :mod:`omni.isaac.lab.actuators.actuator_base` module.
* Renamed the :mod:`omni.isaac.lab.actuators.actuator` module to :mod:`omni.isaac.lab.actuators.actuator_pd`
  to make it more explicit that it contains the PD actuator models.


0.8.2 (2023-08-02)
~~~~~~~~~~~~~~~~~~

Changed
^^^^^^^

* Cleaned up the :class:`omni.isaac.lab.terrain.TerrainImporter` class to take all the parameters from the configuration
  object. This makes it consistent with the other classes in the package.
* Moved the configuration classes for terrain generator and terrain importer into separate files to resolve circular
  dependency issues.


0.8.1 (2023-08-02)
~~~~~~~~~~~~~~~~~~

Fixed
^^^^^

* Added a hack into :class:`omni.isaac.lab.app.AppLauncher` class to remove Isaac Lab packages from the path before launching
  the simulation application. This prevents the warning messages that appears when the user launches the ``SimulationApp``.

Added
^^^^^

* Enabled necessary viewport extensions in the :class:`omni.isaac.lab.app.AppLauncher` class itself if ``VIEWPORT_ENABLED``
  flag is true.


0.8.0 (2023-07-26)
~~~~~~~~~~~~~~~~~~

Added
^^^^^

* Added the :class:`ActionManager` class to the :mod:`omni.isaac.lab.managers` module to handle actions in the
  environment through action terms.
* Added contact force history to the :class:`omni.isaac.lab.sensors.ContactSensor` class. The history is stored
  in the ``net_forces_w_history`` attribute of the sensor data.

Changed
^^^^^^^

* Implemented lazy update of buffers in the :class:`omni.isaac.lab.sensors.SensorBase` class. This allows the user
  to update the sensor data only when required, i.e. when the data is requested by the user. This helps avoid double
  computation of sensor data when a reset is called in the environment.

Deprecated
^^^^^^^^^^

* Removed the support for different backends in the sensor class. We only use Pytorch as the backend now.
* Removed the concept of actuator groups. They are now handled by the :class:`omni.isaac.lab.managers.ActionManager`
  class. The actuator models are now directly handled by the robot class itself.


0.7.4 (2023-07-26)
~~~~~~~~~~~~~~~~~~

Changed
^^^^^^^

* Changed the behavior of the :class:`omni.isaac.lab.terrains.TerrainImporter` class. It now expects the terrain
  type to be specified in the configuration object. This allows the user to specify everything in the configuration
  object and not have to do an explicit call to import a terrain.

Fixed
^^^^^

* Fixed setting of quaternion orientations inside the :class:`omni.isaac.lab.markers.Visualizationmarkers` class.
  Earlier, the orientation was being set into the point instancer in the wrong order (``wxyz`` instead of ``xyzw``).


0.7.3 (2023-07-25)
~~~~~~~~~~~~~~~~~~

Fixed
^^^^^

* Fixed the issue with multiple inheritance in the :class:`omni.isaac.lab.utils.configclass` decorator.
  Earlier, if the inheritance tree was more than one level deep and the lowest level configuration class was
  not updating its values from the middle level classes.


0.7.2 (2023-07-24)
~~~~~~~~~~~~~~~~~~

Added
^^^^^

* Added the method :meth:`replace` to the :class:`omni.isaac.lab.utils.configclass` decorator to allow
  creating a new configuration object with values replaced from keyword arguments. This function internally
  calls the `dataclasses.replace <https://docs.python.org/3/library/dataclasses.html#dataclasses.replace>`_.

Fixed
^^^^^

* Fixed the handling of class types as member values in the :meth:`omni.isaac.lab.utils.configclass`. Earlier it was
  throwing an error since class types were skipped in the if-else block.


0.7.1 (2023-07-22)
~~~~~~~~~~~~~~~~~~

Added
^^^^^

* Added the :class:`TerminationManager`, :class:`CurriculumManager`, and :class:`RandomizationManager` classes
  to the :mod:`omni.isaac.lab.managers` module to handle termination, curriculum, and randomization respectively.


0.7.0 (2023-07-22)
~~~~~~~~~~~~~~~~~~

Added
^^^^^

* Created a new :mod:`omni.isaac.lab.managers` module for all the managers related to the environment / scene.
  This includes the :class:`omni.isaac.lab.managers.ObservationManager` and :class:`omni.isaac.lab.managers.RewardManager`
  classes that were previously in the :mod:`omni.isaac.lab.utils.mdp` module.
* Added the :class:`omni.isaac.lab.managers.ManagerBase` class to handle the creation of managers.
* Added configuration classes for :class:`ObservationTermCfg` and :class:`RewardTermCfg` to allow easy creation of
  observation and reward terms.

Changed
^^^^^^^

* Changed the behavior of :class:`ObservationManager` and :class:`RewardManager` classes to accept the key ``func``
  in each configuration term to be a callable. This removes the need to inherit from the base class
  and allows more reusability of the functions across different environments.
* Moved the old managers to the :mod:`omni.isaac.lab.compat.utils.mdp` module.
* Modified the necessary scripts to use the :mod:`omni.isaac.lab.compat.utils.mdp` module.


0.6.2 (2023-07-21)
~~~~~~~~~~~~~~~~~~

Added
^^^^^

* Added the :mod:`omni.isaac.lab.command_generators` to generate different commands based on the desired task.
  It allows the user to generate commands for different tasks in the same environment without having to write
  custom code for each task.


0.6.1 (2023-07-16)
~~~~~~~~~~~~~~~~~~

Fixed
^^^^^

* Fixed the :meth:`omni.isaac.lab.utils.math.quat_apply_yaw` to compute the yaw quaternion correctly.

Added
^^^^^

* Added functions to convert string and callable objects in :mod:`omni.isaac.lab.utils.string`.


0.6.0 (2023-07-16)
~~~~~~~~~~~~~~~~~~

Added
^^^^^

* Added the argument :attr:`sort_keys` to the :meth:`omni.isaac.lab.utils.io.yaml.dump_yaml` method to allow
  enabling/disabling of sorting of keys in the output yaml file.

Fixed
^^^^^

* Fixed the ordering of terms in :mod:`omni.isaac.lab.utils.configclass` to be consistent in the order in which
  they are defined. Previously, the ordering was done alphabetically which made it inconsistent with the order in which
  the parameters were defined.

Changed
^^^^^^^

* Changed the default value of the argument :attr:`sort_keys` in the :meth:`omni.isaac.lab.utils.io.yaml.dump_yaml`
  method to ``False``.
* Moved the old config classes in :mod:`omni.isaac.lab.utils.configclass` to
  :mod:`omni.isaac.lab.compat.utils.configclass` so that users can still run their old code where alphabetical
  ordering was used.


0.5.0 (2023-07-04)
~~~~~~~~~~~~~~~~~~

Added
^^^^^

* Added a generalized :class:`omni.isaac.lab.sensors.SensorBase` class that leverages the ideas of views to
  handle multiple sensors in a single class.
* Added the classes :class:`omni.isaac.lab.sensors.RayCaster`, :class:`omni.isaac.lab.sensors.ContactSensor`,
  and :class:`omni.isaac.lab.sensors.Camera` that output a batched tensor of sensor data.

Changed
^^^^^^^

* Renamed the parameter ``sensor_tick`` to ``update_freq`` to make it more intuitive.
* Moved the old sensors in :mod:`omni.isaac.lab.sensors` to :mod:`omni.isaac.lab.compat.sensors`.
* Modified the standalone scripts to use the :mod:`omni.isaac.lab.compat.sensors` module.


0.4.4 (2023-07-05)
~~~~~~~~~~~~~~~~~~

Fixed
^^^^^

* Fixed the :meth:`omni.isaac.lab.terrains.trimesh.utils.make_plane` method to handle the case when the
  plane origin does not need to be centered.
* Added the :attr:`omni.isaac.lab.terrains.TerrainGeneratorCfg.seed` to make generation of terrains reproducible.
  The default value is ``None`` which means that the seed is not set.

Changed
^^^^^^^

* Changed the saving of ``origins`` in :class:`omni.isaac.lab.terrains.TerrainGenerator` class to be in CSV format
  instead of NPY format.


0.4.3 (2023-06-28)
~~~~~~~~~~~~~~~~~~

Added
^^^^^

* Added the :class:`omni.isaac.lab.markers.PointInstancerMarker` class that wraps around
  `UsdGeom.PointInstancer <https://graphics.pixar.com/usd/dev/api/class_usd_geom_point_instancer.html>`_
  to directly work with torch and numpy arrays.

Changed
^^^^^^^

* Moved the old markers in :mod:`omni.isaac.lab.markers` to :mod:`omni.isaac.lab.compat.markers`.
* Modified the standalone scripts to use the :mod:`omni.isaac.lab.compat.markers` module.


0.4.2 (2023-06-28)
~~~~~~~~~~~~~~~~~~

Added
^^^^^

* Added the sub-module :mod:`omni.isaac.lab.terrains` to allow procedural generation of terrains and supporting
  importing of terrains from different sources (meshes, usd files or default ground plane).


0.4.1 (2023-06-27)
~~~~~~~~~~~~~~~~~~

* Added the :class:`omni.isaac.lab.app.AppLauncher` class to allow controlled instantiation of
  the `SimulationApp <https://docs.omniverse.nvidia.com/py/isaacsim/source/extensions/omni.isaac.kit/docs/index.html>`_
  and extension loading for remote deployment and ROS bridges.

Changed
^^^^^^^

* Modified all standalone scripts to use the :class:`omni.isaac.lab.app.AppLauncher` class.


0.4.0 (2023-05-27)
~~~~~~~~~~~~~~~~~~

Added
^^^^^

* Added a helper class :class:`omni.isaac.lab.asset_loader.UrdfLoader` that converts a URDF file to instanceable USD
  file based on the input configuration object.


0.3.2 (2023-04-27)
~~~~~~~~~~~~~~~~~~

Fixed
^^^^^

* Added safe-printing of functions while using the :meth:`omni.isaac.lab.utils.dict.print_dict` function.


0.3.1 (2023-04-23)
~~~~~~~~~~~~~~~~~~

Added
^^^^^

* Added a modified version of ``lula_franka_gen.urdf`` which includes an end-effector frame.
* Added a standalone script ``play_rmpflow.py`` to show RMPFlow controller.

Fixed
^^^^^

* Fixed the splitting of commands in the :meth:`ActuatorGroup.compute` method. Earlier it was reshaping the
  commands to the shape ``(num_actuators, num_commands)`` which was causing the commands to be split incorrectly.
* Fixed the processing of actuator command in the :meth:`RobotBase._process_actuators_cfg` to deal with multiple
  command types when using "implicit" actuator group.

0.3.0 (2023-04-20)
~~~~~~~~~~~~~~~~~~

Fixed
^^^^^

* Added the destructor to the keyboard devices to unsubscribe from carb.

Added
^^^^^

* Added the :class:`Se2Gamepad` and :class:`Se3Gamepad` for gamepad teleoperation support.


0.2.8 (2023-04-10)
~~~~~~~~~~~~~~~~~~

Fixed
^^^^^

* Fixed bugs in :meth:`axis_angle_from_quat` in the ``omni.isaac.lab.utils.math`` to handle quaternion with negative w component.
* Fixed bugs in :meth:`subtract_frame_transforms` in the ``omni.isaac.lab.utils.math`` by adding the missing final rotation.


0.2.7 (2023-04-07)
~~~~~~~~~~~~~~~~~~

Fixed
^^^^^

* Fixed repetition in applying mimic multiplier for "p_abs" in the :class:`GripperActuatorGroup` class.
* Fixed bugs in :meth:`reset_buffers` in the :class:`RobotBase` and :class:`LeggedRobot` classes.

0.2.6 (2023-03-16)
~~~~~~~~~~~~~~~~~~

Added
^^^^^

* Added the :class:`CollisionPropertiesCfg` to rigid/articulated object and robot base classes.
* Added the :class:`PhysicsMaterialCfg` to the :class:`SingleArm` class for tool sites.

Changed
^^^^^^^

* Changed the default control mode of the :obj:`PANDA_HAND_MIMIC_GROUP_CFG` to be from ``"v_abs"`` to ``"p_abs"``.
  Using velocity control for the mimic group can cause the hand to move in a jerky manner.


0.2.5 (2023-03-08)
~~~~~~~~~~~~~~~~~~

Fixed
^^^^^

* Fixed the indices used for the Jacobian and dynamics quantities in the :class:`MobileManipulator` class.


0.2.4 (2023-03-04)
~~~~~~~~~~~~~~~~~~

Added
^^^^^

* Added :meth:`apply_nested_physics_material` to the ``omni.isaac.lab.utils.kit``.
* Added the :meth:`sample_cylinder` to sample points from a cylinder's surface.
* Added documentation about the issue in using instanceable asset as markers.

Fixed
^^^^^

* Simplified the physics material application in the rigid object and legged robot classes.

Removed
^^^^^^^

* Removed the ``geom_prim_rel_path`` argument in the :class:`RigidObjectCfg.MetaInfoCfg` class.


0.2.3 (2023-02-24)
~~~~~~~~~~~~~~~~~~

Fixed
^^^^^

* Fixed the end-effector body index used for getting the Jacobian in the :class:`SingleArm` and :class:`MobileManipulator` classes.


0.2.2 (2023-01-27)
~~~~~~~~~~~~~~~~~~

Fixed
^^^^^

* Fixed the :meth:`set_world_pose_ros` and :meth:`set_world_pose_from_view` in the :class:`Camera` class.

Deprecated
^^^^^^^^^^

* Removed the :meth:`set_world_pose_from_ypr` method from the :class:`Camera` class.


0.2.1 (2023-01-26)
~~~~~~~~~~~~~~~~~~

Fixed
^^^^^

* Fixed the :class:`Camera` class to support different fisheye projection types.


0.2.0 (2023-01-25)
~~~~~~~~~~~~~~~~~~

Added
^^^^^

* Added support for warp backend in camera utilities.
* Extended the ``play_camera.py`` with ``--gpu`` flag to use GPU replicator backend.

0.1.1 (2023-01-24)
~~~~~~~~~~~~~~~~~~

Fixed
^^^^^

* Fixed setting of physics material on the ground plane when using :meth:`omni.isaac.lab.utils.kit.create_ground_plane` function.


0.1.0 (2023-01-17)
~~~~~~~~~~~~~~~~~~

Added
^^^^^

* Initial release of the extension with experimental API.
* Available robot configurations:

  * **Quadrupeds:** Unitree A1, ANYmal B, ANYmal C
  * **Single-arm manipulators:** Franka Emika arm, UR5
  * **Mobile manipulators:** Clearpath Ridgeback with Franka Emika arm or UR5<|MERGE_RESOLUTION|>--- conflicted
+++ resolved
@@ -1,7 +1,6 @@
 Changelog
 ---------
 
-<<<<<<< HEAD
 0.24.0 (2024-08-17)
 ~~~~~~~~~~~~~~~~~~~
 
@@ -17,7 +16,8 @@
 * Single channel outputs for :class:`omni.isaac.lab.sensors.TiledCamera`, :class:`omni.isaac.lab.sensors.Camera` and :class:`omni.isaac.lab.sensors.RayCasterCamera` now has shape (H, W, 1).
 * Data type for RGB output for :class:`omni.isaac.lab.sensors.TiledCamera` changed from ``torch.float`` to ``torch.uint8``.
 * Dimension of RGB output for :class:`omni.isaac.lab.sensors.Camera` changed from (H, W, 4) to (H, W, 3). Use type ``rgba`` to retrieve the previous dimension.
-=======
+
+
 0.23.1 (2024-08-17)
 ~~~~~~~~~~~~~~~~~~~
 
@@ -25,7 +25,6 @@
 ^^^^^^^
 
 * Updated torch to version 2.4.0.
->>>>>>> 89c810b1
 
 
 0.23.0 (2024-08-16)
