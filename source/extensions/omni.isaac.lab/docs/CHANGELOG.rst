--- conflicted
+++ resolved
@@ -1,21 +1,12 @@
 Changelog
 ---------
 
-<<<<<<< HEAD
-0.17.14 (2024-06-13)
-~~~~~~~~~~~~~~~~~~~~
-=======
 0.19.2 (2024-07-05)
 ~~~~~~~~~~~~~~~~~~~
->>>>>>> 068cca2a
-
-Changed
-^^^^^^^
-
-<<<<<<< HEAD
-* Performance improvements for material randomization in events.
-* Added minimum randomization frequency for reset mode randomizations.
-=======
+
+Changed
+^^^^^^^
+
 * Modified cloning scheme based on the attribute :attr:`~omni.isaac.lab.scene.InteractiveSceneCfg.replicate_physics` to determine whether environment is homogeneous or heterogeneous.
 
 
@@ -147,7 +138,6 @@
 
 * Renamed :attr:`omni.isaac.lab.sim.SimulationCfg.substeps` to :attr:`omni.isaac.lab.sim.SimulationCfg.render_interval`.
   The render logic is now integrated in the decimation loop of the environment.
->>>>>>> 068cca2a
 
 
 0.17.13 (2024-06-13)
