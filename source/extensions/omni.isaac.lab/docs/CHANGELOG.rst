--- conflicted
+++ resolved
@@ -1,26 +1,13 @@
 Changelog
 ---------
 
-<<<<<<< HEAD
-0.19.5 (2024-07-17)
-=======
 0.20.0 (2024-07-24)
->>>>>>> 523556cd
-~~~~~~~~~~~~~~~~~~~
-
-Changed
-^^^^^^^
-
-<<<<<<< HEAD
-* Performance improvements for material randomization in events.
-
-Added
-^^^^^
-
-* Added minimum randomization frequency for reset mode randomizations.
-=======
+~~~~~~~~~~~~~~~~~~~
+
+Changed
+^^^^^^^
+
 * Updated :class:`omni.isaac.lab.sensors.camera.tiled_camera` to latest RTX tiled rendering API.
->>>>>>> 523556cd
 
 
 0.19.4 (2024-07-13)
