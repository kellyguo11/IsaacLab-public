--- conflicted
+++ resolved
@@ -1,19 +1,21 @@
 Changelog
 ---------
 
-<<<<<<< HEAD
-0.26.1 (2024-10-20)
-=======
+0.27.1 (2024-10-20)
+~~~~~~~~~~~~~~~~~~~
+
+Added
+^^^^^
+
+* Added :class:`RenderCfg` in :class:`SimulationCfg for specifying render related settings.
+
+
 0.27.0 (2024-10-14)
->>>>>>> a56291d0
-~~~~~~~~~~~~~~~~~~~
-
-Added
-^^^^^
-
-<<<<<<< HEAD
-* Added :class:`RenderCfg` in :class:`SimulationCfg for specifying render related settings.
-=======
+~~~~~~~~~~~~~~~~~~~
+
+Added
+^^^^^
+
 * Added a method to :class:`~omni.isaac.lab.utils.configclass` to check for attributes with values of
   type ``MISSING``. This is useful when the user wants to check if a certain attribute has been set or not.
 * Added the configuration validation check inside the constructor of all the core classes
@@ -23,7 +25,6 @@
   the class :class:`omni.isaac.lab.command_generators.NullCommandGenerator`.
 * Moved the ``meshes`` attribute in the :class:`omni.isaac.lab.sensors.RayCaster` class from class variable to instance variable.
    This prevents the meshes to overwrite each other.
->>>>>>> a56291d0
 
 
 0.26.0 (2024-10-16)
