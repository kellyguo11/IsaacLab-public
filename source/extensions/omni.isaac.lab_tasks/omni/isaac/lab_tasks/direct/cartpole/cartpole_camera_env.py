# Copyright (c) 2022-2024, The Isaac Lab Project Developers.
# All rights reserved.
#
# SPDX-License-Identifier: BSD-3-Clause

from __future__ import annotations

import gymnasium as gym
import math
import numpy as np
import torch
from collections.abc import Sequence

from omni.isaac.lab_assets.cartpole import CARTPOLE_CFG

import omni.isaac.lab.sim as sim_utils
from omni.isaac.lab.assets import Articulation, ArticulationCfg
from omni.isaac.lab.envs import DirectRLEnv, DirectRLEnvCfg, ViewerCfg
from omni.isaac.lab.scene import InteractiveSceneCfg
from omni.isaac.lab.sensors import TiledCamera, TiledCameraCfg, save_images_to_file
from omni.isaac.lab.sim import SimulationCfg
from omni.isaac.lab.utils import configclass
from omni.isaac.lab.utils.math import sample_uniform


@configclass
class CartpoleRGBCameraEnvCfg(DirectRLEnvCfg):
    # env
    decimation = 2
    episode_length_s = 5.0
    action_scale = 100.0  # [N]
    num_actions = 1
    num_channels = 4
    num_states = 0

    # simulation
    sim: SimulationCfg = SimulationCfg(dt=1 / 120, render_interval=decimation)

    # robot
    robot_cfg: ArticulationCfg = CARTPOLE_CFG.replace(prim_path="/World/envs/env_.*/Robot")
    cart_dof_name = "slider_to_cart"
    pole_dof_name = "cart_to_pole"

    # camera
    tiled_camera: TiledCameraCfg = TiledCameraCfg(
        prim_path="/World/envs/env_.*/Camera",
        offset=TiledCameraCfg.OffsetCfg(pos=(-7.0, 0.0, 3.0), rot=(0.9945, 0.0, 0.1045, 0.0), convention="world"),
        data_types=["rgba"],
        spawn=sim_utils.PinholeCameraCfg(
            focal_length=24.0, focus_distance=400.0, horizontal_aperture=20.955, clipping_range=(0.1, 20.0)
        ),
        width=80,
        height=80,
    )
    num_observations = num_channels * tiled_camera.height * tiled_camera.width
    write_image_to_file = False

    # change viewer settings
    viewer = ViewerCfg(eye=(20.0, 20.0, 20.0))

    # scene
    scene: InteractiveSceneCfg = InteractiveSceneCfg(num_envs=1024, env_spacing=20.0, replicate_physics=True)

    # reset
    max_cart_pos = 3.0  # the cart is reset if it exceeds that position [m]
    initial_pole_angle_range = [-0.125, 0.125]  # the range in which the pole angle is sampled from on reset [rad]

    # reward scales
    rew_scale_alive = 1.0
    rew_scale_terminated = -2.0
    rew_scale_pole_pos = -1.0
    rew_scale_cart_vel = -0.01
    rew_scale_pole_vel = -0.005


@configclass
class CartpoleDepthCameraEnvCfg(CartpoleRGBCameraEnvCfg):
    # camera
    tiled_camera: TiledCameraCfg = TiledCameraCfg(
        prim_path="/World/envs/env_.*/Camera",
        offset=TiledCameraCfg.OffsetCfg(pos=(-7.0, 0.0, 3.0), rot=(0.9945, 0.0, 0.1045, 0.0), convention="world"),
        data_types=["depth"],
        spawn=sim_utils.PinholeCameraCfg(
            focal_length=24.0, focus_distance=400.0, horizontal_aperture=20.955, clipping_range=(0.1, 20.0)
        ),
        width=80,
        height=80,
    )

    # env
    num_channels = 1
    num_observations = num_channels * tiled_camera.height * tiled_camera.width


class CartpoleCameraEnv(DirectRLEnv):

    cfg: CartpoleRGBCameraEnvCfg | CartpoleDepthCameraEnvCfg

    def __init__(
        self, cfg: CartpoleRGBCameraEnvCfg | CartpoleDepthCameraEnvCfg, render_mode: str | None = None, **kwargs
    ):
        super().__init__(cfg, render_mode, **kwargs)

        self._cart_dof_idx, _ = self._cartpole.find_joints(self.cfg.cart_dof_name)
        self._pole_dof_idx, _ = self._cartpole.find_joints(self.cfg.pole_dof_name)
        self.action_scale = self.cfg.action_scale

        self.joint_pos = self._cartpole.data.joint_pos
        self.joint_vel = self._cartpole.data.joint_vel

        if len(self.cfg.tiled_camera.data_types) != 1:
            raise ValueError(
                "The Cartpole camera environment only supports one image type at a time but the following were"
                f" provided: {self.cfg.tiled_camera.data_types}"
            )

    def close(self):
        """Cleanup for the environment."""
        super().close()

    def _configure_gym_env_spaces(self):
        """Configure the action and observation spaces for the Gym environment."""
        # observation space (unbounded since we don't impose any limits)
        self.num_actions = self.cfg.num_actions
        self.num_observations = self.cfg.num_observations
        self.num_states = self.cfg.num_states

        # set up spaces
        self.single_observation_space = gym.spaces.Dict()
        self.single_observation_space["policy"] = gym.spaces.Box(
            low=-np.inf,
            high=np.inf,
            shape=(self.cfg.tiled_camera.height, self.cfg.tiled_camera.width, self.cfg.num_channels),
        )
        if self.num_states > 0:
            self.single_observation_space["critic"] = gym.spaces.Box(
                low=-np.inf,
                high=np.inf,
                shape=(self.cfg.tiled_camera.height, self.cfg.tiled_camera.width, self.cfg.num_channels),
            )
        self.single_action_space = gym.spaces.Box(low=-np.inf, high=np.inf, shape=(self.num_actions,))

        # batch the spaces for vectorized environments
        self.observation_space = gym.vector.utils.batch_space(self.single_observation_space, self.num_envs)
        self.action_space = gym.vector.utils.batch_space(self.single_action_space, self.num_envs)

        # RL specifics
        self.actions = torch.zeros(self.num_envs, self.num_actions, device=self.sim.device)

    def _setup_scene(self):
        """Setup the scene with the cartpole and camera."""
        self._cartpole = Articulation(self.cfg.robot_cfg)
        self._tiled_camera = TiledCamera(self.cfg.tiled_camera)

        # clone, filter, and replicate
        self.scene.clone_environments(copy_from_source=False)
        self.scene.filter_collisions(global_prim_paths=[])

        # add articultion and sensors to scene
        self.scene.articulations["cartpole"] = self._cartpole
        self.scene.sensors["tiled_camera"] = self._tiled_camera
        # add lights
        light_cfg = sim_utils.DomeLightCfg(intensity=2000.0, color=(0.75, 0.75, 0.75))
        light_cfg.func("/World/Light", light_cfg)

    def _pre_physics_step(self, actions: torch.Tensor) -> None:
        self.actions = self.action_scale * actions.clone()

    def _apply_action(self) -> None:
        self._cartpole.set_joint_effort_target(self.actions, joint_ids=self._cart_dof_idx)

    def _get_observations(self) -> dict:
<<<<<<< HEAD
        data_type = "rgb" if "rgb" in self.cfg.tiled_camera.data_types else "depth"
        observations = {"policy": self._tiled_camera.data.output[data_type].clone()}
=======
        data_type = "rgba" if "rgba" in self.cfg.tiled_camera.data_types else "depth"
        if "rgba" in self.cfg.tiled_camera.data_types:
            camera_data = self._tiled_camera.data.output[data_type][..., :3]
        elif "depth" in self.cfg.tiled_camera.data_types:
            camera_data = self._tiled_camera.data.output[data_type]
        observations = {"policy": camera_data.clone()}
>>>>>>> 5bd86e4b

        if self.cfg.write_image_to_file:
            save_images_to_file(observations["policy"], f"cartpole_{data_type}.png")

        return observations

    def _get_rewards(self) -> torch.Tensor:
        total_reward = compute_rewards(
            self.cfg.rew_scale_alive,
            self.cfg.rew_scale_terminated,
            self.cfg.rew_scale_pole_pos,
            self.cfg.rew_scale_cart_vel,
            self.cfg.rew_scale_pole_vel,
            self.joint_pos[:, self._pole_dof_idx[0]],
            self.joint_vel[:, self._pole_dof_idx[0]],
            self.joint_pos[:, self._cart_dof_idx[0]],
            self.joint_vel[:, self._cart_dof_idx[0]],
            self.reset_terminated,
        )
        return total_reward

    def _get_dones(self) -> tuple[torch.Tensor, torch.Tensor]:
        self.joint_pos = self._cartpole.data.joint_pos
        self.joint_vel = self._cartpole.data.joint_vel

        time_out = self.episode_length_buf >= self.max_episode_length - 1
        out_of_bounds = torch.any(torch.abs(self.joint_pos[:, self._cart_dof_idx]) > self.cfg.max_cart_pos, dim=1)
        out_of_bounds = out_of_bounds | torch.any(torch.abs(self.joint_pos[:, self._pole_dof_idx]) > math.pi / 2, dim=1)
        return out_of_bounds, time_out

    def _reset_idx(self, env_ids: Sequence[int] | None):
        if env_ids is None:
            env_ids = self._cartpole._ALL_INDICES
        super()._reset_idx(env_ids)

        joint_pos = self._cartpole.data.default_joint_pos[env_ids]
        joint_pos[:, self._pole_dof_idx] += sample_uniform(
            self.cfg.initial_pole_angle_range[0] * math.pi,
            self.cfg.initial_pole_angle_range[1] * math.pi,
            joint_pos[:, self._pole_dof_idx].shape,
            joint_pos.device,
        )
        joint_vel = self._cartpole.data.default_joint_vel[env_ids]

        default_root_state = self._cartpole.data.default_root_state[env_ids]
        default_root_state[:, :3] += self.scene.env_origins[env_ids]

        self.joint_pos[env_ids] = joint_pos
        self.joint_vel[env_ids] = joint_vel

        self._cartpole.write_root_pose_to_sim(default_root_state[:, :7], env_ids)
        self._cartpole.write_root_velocity_to_sim(default_root_state[:, 7:], env_ids)
        self._cartpole.write_joint_state_to_sim(joint_pos, joint_vel, None, env_ids)


@torch.jit.script
def compute_rewards(
    rew_scale_alive: float,
    rew_scale_terminated: float,
    rew_scale_pole_pos: float,
    rew_scale_cart_vel: float,
    rew_scale_pole_vel: float,
    pole_pos: torch.Tensor,
    pole_vel: torch.Tensor,
    cart_pos: torch.Tensor,
    cart_vel: torch.Tensor,
    reset_terminated: torch.Tensor,
):
    rew_alive = rew_scale_alive * (1.0 - reset_terminated.float())
    rew_termination = rew_scale_terminated * reset_terminated.float()
    rew_pole_pos = rew_scale_pole_pos * torch.sum(torch.square(pole_pos).unsqueeze(dim=1), dim=-1)
    rew_cart_vel = rew_scale_cart_vel * torch.sum(torch.abs(cart_vel).unsqueeze(dim=1), dim=-1)
    rew_pole_vel = rew_scale_pole_vel * torch.sum(torch.abs(pole_vel).unsqueeze(dim=1), dim=-1)
    total_reward = rew_alive + rew_termination + rew_pole_pos + rew_cart_vel + rew_pole_vel
    return total_reward<|MERGE_RESOLUTION|>--- conflicted
+++ resolved
@@ -170,17 +170,12 @@
         self._cartpole.set_joint_effort_target(self.actions, joint_ids=self._cart_dof_idx)
 
     def _get_observations(self) -> dict:
-<<<<<<< HEAD
-        data_type = "rgb" if "rgb" in self.cfg.tiled_camera.data_types else "depth"
-        observations = {"policy": self._tiled_camera.data.output[data_type].clone()}
-=======
         data_type = "rgba" if "rgba" in self.cfg.tiled_camera.data_types else "depth"
         if "rgba" in self.cfg.tiled_camera.data_types:
             camera_data = self._tiled_camera.data.output[data_type][..., :3]
         elif "depth" in self.cfg.tiled_camera.data_types:
             camera_data = self._tiled_camera.data.output[data_type]
         observations = {"policy": camera_data.clone()}
->>>>>>> 5bd86e4b
 
         if self.cfg.write_image_to_file:
             save_images_to_file(observations["policy"], f"cartpole_{data_type}.png")
