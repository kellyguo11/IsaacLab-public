# Copyright (c) 2022-2024, The Isaac Lab Project Developers.
# All rights reserved.
#
# SPDX-License-Identifier: BSD-3-Clause

from __future__ import annotations

import gymnasium as gym
import math
import numpy as np
import torch
from collections.abc import Sequence

from omni.isaac.lab_assets.cartpole import CARTPOLE_CFG

import omni.isaac.lab.sim as sim_utils
from omni.isaac.lab.assets import Articulation, ArticulationCfg
from omni.isaac.lab.envs import DirectRLEnv, DirectRLEnvCfg, ViewerCfg
from omni.isaac.lab.scene import InteractiveSceneCfg
from omni.isaac.lab.sensors import TiledCamera, TiledCameraCfg, save_images_to_file
from omni.isaac.lab.sim import SimulationCfg
from omni.isaac.lab.utils import configclass
from omni.isaac.lab.utils.math import sample_uniform


@configclass
class CartpoleRGBCameraEnvCfg(DirectRLEnvCfg):
    # env
    decimation = 2
    episode_length_s = 5.0
    action_scale = 100.0  # [N]
    num_actions = 1
    num_channels = 3
    num_states = 0

    # simulation
    sim: SimulationCfg = SimulationCfg(dt=1 / 120, render_interval=decimation)

    # robot
    robot_cfg: ArticulationCfg = CARTPOLE_CFG.replace(prim_path="/World/envs/env_.*/Robot")
    cart_dof_name = "slider_to_cart"
    pole_dof_name = "cart_to_pole"

    # camera
    tiled_camera: TiledCameraCfg = TiledCameraCfg(
        prim_path="/World/envs/env_.*/Camera",
        offset=TiledCameraCfg.OffsetCfg(pos=(-5.0, 0.0, 2.0), rot=(1.0, 0.0, 0.0, 0.0), convention="world"),
        data_types=["rgb"],
        spawn=sim_utils.PinholeCameraCfg(
            focal_length=24.0, focus_distance=400.0, horizontal_aperture=20.955, clipping_range=(0.1, 20.0)
        ),
        width=80,
        height=80,
    )
    num_observations = num_channels * tiled_camera.height * tiled_camera.width
    write_image_to_file = True

    # change viewer settings
    viewer = ViewerCfg(eye=(20.0, 20.0, 20.0))

    # scene
    scene: InteractiveSceneCfg = InteractiveSceneCfg(num_envs=1024, env_spacing=20.0, replicate_physics=True)

    # reset
    max_cart_pos = 3.0  # the cart is reset if it exceeds that position [m]
    initial_pole_angle_range = [-0.125, 0.125]  # the range in which the pole angle is sampled from on reset [rad]

    # reward scales
    rew_scale_alive = 1.0
    rew_scale_terminated = -2.0
    rew_scale_pole_pos = -1.0
    rew_scale_cart_vel = -0.01
    rew_scale_pole_vel = -0.005


@configclass
class CartpoleDepthCameraEnvCfg(CartpoleRGBCameraEnvCfg):
    # camera
    tiled_camera: TiledCameraCfg = TiledCameraCfg(
        prim_path="/World/envs/env_.*/Camera",
        offset=TiledCameraCfg.OffsetCfg(pos=(-5.0, 0.0, 2.0), rot=(1.0, 0.0, 0.0, 0.0), convention="world"),
        data_types=["depth"],
        spawn=sim_utils.PinholeCameraCfg(
            focal_length=24.0, focus_distance=400.0, horizontal_aperture=20.955, clipping_range=(0.1, 20.0)
        ),
        width=80,
        height=80,
    )

    # env
    num_channels = 1
    num_observations = num_channels * tiled_camera.height * tiled_camera.width


class CartpoleCameraEnv(DirectRLEnv):

    cfg: CartpoleRGBCameraEnvCfg | CartpoleDepthCameraEnvCfg

    def __init__(
        self, cfg: CartpoleRGBCameraEnvCfg | CartpoleDepthCameraEnvCfg, render_mode: str | None = None, **kwargs
    ):
        super().__init__(cfg, render_mode, **kwargs)

        self._cart_dof_idx, _ = self._cartpole.find_joints(self.cfg.cart_dof_name)
        self._pole_dof_idx, _ = self._cartpole.find_joints(self.cfg.pole_dof_name)
        self.action_scale = self.cfg.action_scale

        self.joint_pos = self._cartpole.data.joint_pos
        self.joint_vel = self._cartpole.data.joint_vel

        if len(self.cfg.tiled_camera.data_types) != 1:
            raise ValueError(
                "The Cartpole camera environment only supports one image type at a time but the following were"
                f" provided: {self.cfg.tiled_camera.data_types}"
            )

    def close(self):
        """Cleanup for the environment."""
        super().close()

    def _configure_gym_env_spaces(self):
        """Configure the action and observation spaces for the Gym environment."""
        # observation space (unbounded since we don't impose any limits)
        self.num_actions = self.cfg.num_actions
        self.num_observations = self.cfg.num_observations
        self.num_states = self.cfg.num_states

        # set up spaces
        self.single_observation_space = gym.spaces.Dict()
        self.single_observation_space["policy"] = gym.spaces.Box(
            low=-np.inf,
            high=np.inf,
            shape=(self.cfg.tiled_camera.height, self.cfg.tiled_camera.width, self.cfg.num_channels),
        )
        if self.num_states > 0:
            self.single_observation_space["critic"] = gym.spaces.Box(
                low=-np.inf,
                high=np.inf,
                shape=(self.cfg.tiled_camera.height, self.cfg.tiled_camera.width, self.cfg.num_channels),
            )
        self.single_action_space = gym.spaces.Box(low=-np.inf, high=np.inf, shape=(self.num_actions,))

        # batch the spaces for vectorized environments
        self.observation_space = gym.vector.utils.batch_space(self.single_observation_space, self.num_envs)
        self.action_space = gym.vector.utils.batch_space(self.single_action_space, self.num_envs)

        # RL specifics
        self.actions = torch.zeros(self.num_envs, self.num_actions, device=self.sim.device)

    def _setup_scene(self):
        """Setup the scene with the cartpole and camera."""
        self._cartpole = Articulation(self.cfg.robot_cfg)
        self._tiled_camera = TiledCamera(self.cfg.tiled_camera)

        # clone, filter, and replicate
        self.scene.clone_environments(copy_from_source=False)
        self.scene.filter_collisions(global_prim_paths=[])

        # add articultion and sensors to scene
        self.scene.articulations["cartpole"] = self._cartpole
        self.scene.sensors["tiled_camera"] = self._tiled_camera
        # add lights
        light_cfg = sim_utils.DomeLightCfg(intensity=2000.0, color=(0.75, 0.75, 0.75))
        light_cfg.func("/World/Light", light_cfg)

    def _pre_physics_step(self, actions: torch.Tensor) -> None:
        self.actions = self.action_scale * actions.clone()

    def _apply_action(self) -> None:
        self._cartpole.set_joint_effort_target(self.actions, joint_ids=self._cart_dof_idx)

    def _get_observations(self) -> dict:
        data_type = "rgb" if "rgb" in self.cfg.tiled_camera.data_types else "depth"
        if "rgb" in self.cfg.tiled_camera.data_types:
<<<<<<< HEAD
            camera_data = self._tiled_camera.data.output[data_type]
=======
            camera_data = self._tiled_camera.data.output[data_type] / 255.0
            # normalize the camera data for better training results
>>>>>>> 9760845d
            mean_tensor = torch.mean(camera_data, dim=(1, 2), keepdim=True)
            camera_data -= mean_tensor
        elif "depth" in self.cfg.tiled_camera.data_types:
            camera_data = self._tiled_camera.data.output[data_type]
            camera_data[camera_data == float("inf")] = 0
        observations = {"policy": camera_data.clone()}

        if self.cfg.write_image_to_file:
            save_images_to_file(torch.clamp(observations["policy"], 0, 1), f"cartpole_{data_type}.png")

        return observations

    def _get_rewards(self) -> torch.Tensor:
        total_reward = compute_rewards(
            self.cfg.rew_scale_alive,
            self.cfg.rew_scale_terminated,
            self.cfg.rew_scale_pole_pos,
            self.cfg.rew_scale_cart_vel,
            self.cfg.rew_scale_pole_vel,
            self.joint_pos[:, self._pole_dof_idx[0]],
            self.joint_vel[:, self._pole_dof_idx[0]],
            self.joint_pos[:, self._cart_dof_idx[0]],
            self.joint_vel[:, self._cart_dof_idx[0]],
            self.reset_terminated,
        )
        return total_reward

    def _get_dones(self) -> tuple[torch.Tensor, torch.Tensor]:
        self.joint_pos = self._cartpole.data.joint_pos
        self.joint_vel = self._cartpole.data.joint_vel

        time_out = self.episode_length_buf >= self.max_episode_length - 1
        out_of_bounds = torch.any(torch.abs(self.joint_pos[:, self._cart_dof_idx]) > self.cfg.max_cart_pos, dim=1)
        out_of_bounds = out_of_bounds | torch.any(torch.abs(self.joint_pos[:, self._pole_dof_idx]) > math.pi / 2, dim=1)
        return out_of_bounds, time_out

    def _reset_idx(self, env_ids: Sequence[int] | None):
        if env_ids is None:
            env_ids = self._cartpole._ALL_INDICES
        super()._reset_idx(env_ids)

        joint_pos = self._cartpole.data.default_joint_pos[env_ids]
        joint_pos[:, self._pole_dof_idx] += sample_uniform(
            self.cfg.initial_pole_angle_range[0] * math.pi,
            self.cfg.initial_pole_angle_range[1] * math.pi,
            joint_pos[:, self._pole_dof_idx].shape,
            joint_pos.device,
        )
        joint_vel = self._cartpole.data.default_joint_vel[env_ids]

        default_root_state = self._cartpole.data.default_root_state[env_ids]
        default_root_state[:, :3] += self.scene.env_origins[env_ids]

        self.joint_pos[env_ids] = joint_pos
        self.joint_vel[env_ids] = joint_vel

        self._cartpole.write_root_pose_to_sim(default_root_state[:, :7], env_ids)
        self._cartpole.write_root_velocity_to_sim(default_root_state[:, 7:], env_ids)
        self._cartpole.write_joint_state_to_sim(joint_pos, joint_vel, None, env_ids)


@torch.jit.script
def compute_rewards(
    rew_scale_alive: float,
    rew_scale_terminated: float,
    rew_scale_pole_pos: float,
    rew_scale_cart_vel: float,
    rew_scale_pole_vel: float,
    pole_pos: torch.Tensor,
    pole_vel: torch.Tensor,
    cart_pos: torch.Tensor,
    cart_vel: torch.Tensor,
    reset_terminated: torch.Tensor,
):
    rew_alive = rew_scale_alive * (1.0 - reset_terminated.float())
    rew_termination = rew_scale_terminated * reset_terminated.float()
    rew_pole_pos = rew_scale_pole_pos * torch.sum(torch.square(pole_pos).unsqueeze(dim=1), dim=-1)
    rew_cart_vel = rew_scale_cart_vel * torch.sum(torch.abs(cart_vel).unsqueeze(dim=1), dim=-1)
    rew_pole_vel = rew_scale_pole_vel * torch.sum(torch.abs(pole_vel).unsqueeze(dim=1), dim=-1)
    total_reward = rew_alive + rew_termination + rew_pole_pos + rew_cart_vel + rew_pole_vel
    return total_reward<|MERGE_RESOLUTION|>--- conflicted
+++ resolved
@@ -53,7 +53,7 @@
         height=80,
     )
     num_observations = num_channels * tiled_camera.height * tiled_camera.width
-    write_image_to_file = True
+    write_image_to_file = False
 
     # change viewer settings
     viewer = ViewerCfg(eye=(20.0, 20.0, 20.0))
@@ -172,12 +172,8 @@
     def _get_observations(self) -> dict:
         data_type = "rgb" if "rgb" in self.cfg.tiled_camera.data_types else "depth"
         if "rgb" in self.cfg.tiled_camera.data_types:
-<<<<<<< HEAD
-            camera_data = self._tiled_camera.data.output[data_type]
-=======
             camera_data = self._tiled_camera.data.output[data_type] / 255.0
             # normalize the camera data for better training results
->>>>>>> 9760845d
             mean_tensor = torch.mean(camera_data, dim=(1, 2), keepdim=True)
             camera_data -= mean_tensor
         elif "depth" in self.cfg.tiled_camera.data_types:
@@ -186,7 +182,7 @@
         observations = {"policy": camera_data.clone()}
 
         if self.cfg.write_image_to_file:
-            save_images_to_file(torch.clamp(observations["policy"], 0, 1), f"cartpole_{data_type}.png")
+            save_images_to_file(observations["policy"], f"cartpole_{data_type}.png")
 
         return observations
 
