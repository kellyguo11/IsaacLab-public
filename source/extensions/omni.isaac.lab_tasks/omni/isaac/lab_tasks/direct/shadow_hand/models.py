--- conflicted
+++ resolved
@@ -64,21 +64,6 @@
             self.cnn_model.train()
 
     def step(self, image, gt_pose):
-<<<<<<< HEAD
-        self.rgb_optimizer.zero_grad()
-
-        # image_with_grad = image.clone().requires_grad_()
-        predicted_pose = self.cnn_model(image).squeeze()
-        pose_loss = self.l2_loss(predicted_pose, gt_pose) * 100
-
-        pose_loss.backward()
-        self.rgb_optimizer.step()
-
-        self.step_count += 1
-
-        if self.step_count % 100000 == 0:
-            torch.save(self.cnn_model.state_dict(), f"cnn_{self.step_count}_{pose_loss.detach().cpu().numpy()}.pth")
-=======
         if self.inference:
             with torch.inference_mode():
                 predicted_pose = self.cnn_model(image).squeeze()
@@ -99,6 +84,5 @@
                     self.cnn_model.state_dict(),
                     os.path.join(self.log_dir, f"cnn_{self.step_count}_{pose_loss.detach().cpu().numpy()}.pth"),
                 )
->>>>>>> ff9661c4
 
         return pose_loss, predicted_pose